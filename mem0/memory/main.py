import asyncio
import concurrent
import gc
import hashlib
import json
import logging
import os
import uuid
import warnings
from copy import deepcopy
from datetime import datetime, timezone
from typing import Any, Dict, Optional

import pytz
from pydantic import ValidationError

from mem0.configs.base import MemoryConfig, MemoryItem
from mem0.configs.enums import MemoryType
from mem0.configs.prompts import (
    PROCEDURAL_MEMORY_SYSTEM_PROMPT,
    get_update_memory_messages,
)
from mem0.exceptions import ValidationError as Mem0ValidationError
from mem0.memory.base import MemoryBase
from mem0.memory.setup import mem0_dir, setup_config
from mem0.memory.storage import SQLiteManager
from mem0.memory.telemetry import capture_event
from mem0.memory.utils import (
    extract_json,
    get_fact_retrieval_messages,
    parse_messages,
    parse_vision_messages,
    process_telemetry_filters,
    remove_code_blocks,
)
from mem0.utils.factory import (
    EmbedderFactory,
    GraphStoreFactory,
    LlmFactory,
    VectorStoreFactory,
    RerankerFactory,
)

# Suppress SWIG deprecation warnings globally
warnings.filterwarnings("ignore", category=DeprecationWarning, message=".*SwigPy.*")
warnings.filterwarnings("ignore", category=DeprecationWarning, message=".*swigvarlink.*")

# Initialize logger early for util functions
logger = logging.getLogger(__name__)


def _safe_deepcopy_config(config):
    """Safely deepcopy config, falling back to JSON serialization for non-serializable objects."""
    try:
        return deepcopy(config)
    except Exception as e:
        logger.debug(f"Deepcopy failed, using JSON serialization: {e}")
        
        config_class = type(config)
        
        if hasattr(config, "model_dump"):
            try:
                clone_dict = config.model_dump(mode="json")
            except Exception:
                clone_dict = {k: v for k, v in config.__dict__.items()}
        elif hasattr(config, "__dataclass_fields__"):
            from dataclasses import asdict
            clone_dict = asdict(config)
        else:
            clone_dict = {k: v for k, v in config.__dict__.items()}
        
        sensitive_tokens = ("auth", "credential", "password", "token", "secret", "key", "connection_class")
        for field_name in list(clone_dict.keys()):
            if any(token in field_name.lower() for token in sensitive_tokens):
                clone_dict[field_name] = None
        
        try:
            return config_class(**clone_dict)
        except Exception as reconstruction_error:
            logger.warning(
                f"Failed to reconstruct config: {reconstruction_error}. "
                f"Telemetry may be affected."
            )
            raise


def _build_filters_and_metadata(
    *,  # Enforce keyword-only arguments
    user_id: Optional[str] = None,
    agent_id: Optional[str] = None,
    run_id: Optional[str] = None,
    actor_id: Optional[str] = None,  # For query-time filtering
    input_metadata: Optional[Dict[str, Any]] = None,
    input_filters: Optional[Dict[str, Any]] = None,
) -> tuple[Dict[str, Any], Dict[str, Any]]:
    """
    Constructs metadata for storage and filters for querying based on session and actor identifiers.

    This helper supports multiple session identifiers (`user_id`, `agent_id`, and/or `run_id`)
    for flexible session scoping and optionally narrows queries to a specific `actor_id`. It returns two dicts:

    1. `base_metadata_template`: Used as a template for metadata when storing new memories.
       It includes all provided session identifier(s) and any `input_metadata`.
    2. `effective_query_filters`: Used for querying existing memories. It includes all
       provided session identifier(s), any `input_filters`, and a resolved actor
       identifier for targeted filtering if specified by any actor-related inputs.

    Actor filtering precedence: explicit `actor_id` arg → `filters["actor_id"]`
    This resolved actor ID is used for querying but is not added to `base_metadata_template`,
    as the actor for storage is typically derived from message content at a later stage.

    Args:
        user_id (Optional[str]): User identifier, for session scoping.
        agent_id (Optional[str]): Agent identifier, for session scoping.
        run_id (Optional[str]): Run identifier, for session scoping.
        actor_id (Optional[str]): Explicit actor identifier, used as a potential source for
            actor-specific filtering. See actor resolution precedence in the main description.
        input_metadata (Optional[Dict[str, Any]]): Base dictionary to be augmented with
            session identifiers for the storage metadata template. Defaults to an empty dict.
        input_filters (Optional[Dict[str, Any]]): Base dictionary to be augmented with
            session and actor identifiers for query filters. Defaults to an empty dict.

    Returns:
        tuple[Dict[str, Any], Dict[str, Any]]: A tuple containing:
            - base_metadata_template (Dict[str, Any]): Metadata template for storing memories,
              scoped to the provided session(s).
            - effective_query_filters (Dict[str, Any]): Filters for querying memories,
              scoped to the provided session(s) and potentially a resolved actor.
    """

    base_metadata_template = deepcopy(input_metadata) if input_metadata else {}
    effective_query_filters = deepcopy(input_filters) if input_filters else {}

    # ---------- add all provided session ids ----------
    session_ids_provided = []

    if user_id:
        base_metadata_template["user_id"] = user_id
        effective_query_filters["user_id"] = user_id
        session_ids_provided.append("user_id")

    if agent_id:
        base_metadata_template["agent_id"] = agent_id
        effective_query_filters["agent_id"] = agent_id
        session_ids_provided.append("agent_id")

    if run_id:
        base_metadata_template["run_id"] = run_id
        effective_query_filters["run_id"] = run_id
        session_ids_provided.append("run_id")

    if not session_ids_provided:
        raise Mem0ValidationError(
            message="At least one of 'user_id', 'agent_id', or 'run_id' must be provided.",
            error_code="VALIDATION_001",
            details={"provided_ids": {"user_id": user_id, "agent_id": agent_id, "run_id": run_id}},
            suggestion="Please provide at least one identifier to scope the memory operation."
        )

    # ---------- optional actor filter ----------
    resolved_actor_id = actor_id or effective_query_filters.get("actor_id")
    if resolved_actor_id:
        effective_query_filters["actor_id"] = resolved_actor_id

    return base_metadata_template, effective_query_filters


setup_config()
logger = logging.getLogger(__name__)


class Memory(MemoryBase):
    def __init__(self, config: MemoryConfig = MemoryConfig()):
        self.config = config

        self.custom_fact_extraction_prompt = self.config.custom_fact_extraction_prompt
        self.custom_update_memory_prompt = self.config.custom_update_memory_prompt
        self.embedding_model = EmbedderFactory.create(
            self.config.embedder.provider,
            self.config.embedder.config,
            self.config.vector_store.config,
        )
        self.vector_store = VectorStoreFactory.create(
            self.config.vector_store.provider, self.config.vector_store.config
        )
        self.llm = LlmFactory.create(self.config.llm.provider, self.config.llm.config)
        self.db = SQLiteManager(self.config.history_db_path)
        self.collection_name = self.config.vector_store.config.collection_name
        self.api_version = self.config.version
        
        # Initialize reranker if configured
        self.reranker = None
        if config.reranker:
            self.reranker = RerankerFactory.create(
                config.reranker.provider, 
                config.reranker.config
            )

        self.enable_graph = False

        if self.config.graph_store.config:
            provider = self.config.graph_store.provider
            self.graph = GraphStoreFactory.create(provider, self.config)
            self.enable_graph = True
        else:
            self.graph = None
        # Create telemetry config manually to avoid deepcopy issues with thread locks
        telemetry_config_dict = {}
        if hasattr(self.config.vector_store.config, 'model_dump'):
            # For pydantic models
            telemetry_config_dict = self.config.vector_store.config.model_dump()
        else:
            # For other objects, manually copy common attributes
            for attr in ['host', 'port', 'path', 'api_key', 'index_name', 'dimension', 'metric']:
                if hasattr(self.config.vector_store.config, attr):
                    telemetry_config_dict[attr] = getattr(self.config.vector_store.config, attr)

        # Override collection name for telemetry
        telemetry_config_dict['collection_name'] = "mem0migrations"

        # Set path for file-based vector stores
        telemetry_config = _safe_deepcopy_config(self.config.vector_store.config)
        if self.config.vector_store.provider in ["faiss", "qdrant"]:
            provider_path = f"migrations_{self.config.vector_store.provider}"
            telemetry_config_dict['path'] = os.path.join(mem0_dir, provider_path)
            os.makedirs(telemetry_config_dict['path'], exist_ok=True)

        # Create the config object using the same class as the original
        telemetry_config = self.config.vector_store.config.__class__(**telemetry_config_dict)
        self._telemetry_vector_store = VectorStoreFactory.create(
            self.config.vector_store.provider, telemetry_config
        )
        capture_event("mem0.init", self, {"sync_type": "sync"})

    @classmethod
    def from_config(cls, config_dict: Dict[str, Any]):
        try:
            config = cls._process_config(config_dict)
            config = MemoryConfig(**config_dict)
        except ValidationError as e:
            logger.error(f"Configuration validation error: {e}")
            raise
        return cls(config)

    @staticmethod
    def _process_config(config_dict: Dict[str, Any]) -> Dict[str, Any]:
        if "graph_store" in config_dict:
            if "vector_store" not in config_dict and "embedder" in config_dict:
                config_dict["vector_store"] = {}
                config_dict["vector_store"]["config"] = {}
                config_dict["vector_store"]["config"]["embedding_model_dims"] = config_dict["embedder"]["config"][
                    "embedding_dims"
                ]
        try:
            return config_dict
        except ValidationError as e:
            logger.error(f"Configuration validation error: {e}")
            raise

    def _should_use_agent_memory_extraction(self, messages, metadata):
        """Determine whether to use agent memory extraction based on the logic:
        - If agent_id is present and messages contain assistant role -> True
        - Otherwise -> False
        
        Args:
            messages: List of message dictionaries
            metadata: Metadata containing user_id, agent_id, etc.
            
        Returns:
            bool: True if should use agent memory extraction, False for user memory extraction
        """
        # Check if agent_id is present in metadata
        has_agent_id = metadata.get("agent_id") is not None
        
        # Check if there are assistant role messages
        has_assistant_messages = any(msg.get("role") == "assistant" for msg in messages)
        
        # Use agent memory extraction if agent_id is present and there are assistant messages
        return has_agent_id and has_assistant_messages

    def add(
        self,
        messages,
        *,
        user_id: Optional[str] = None,
        agent_id: Optional[str] = None,
        run_id: Optional[str] = None,
        metadata: Optional[Dict[str, Any]] = None,
        infer: bool = True,
        extract: bool = True,
        deduplicate: bool = True,
        memory_type: Optional[str] = None,
        prompt: Optional[str] = None,
    ):
        """
        Create a new memory.

        Adds new memories scoped to a single session id (e.g. `user_id`, `agent_id`, or `run_id`). One of those ids is required.

        Args:
            messages (str or List[Dict[str, str]]): The message content or list of messages
                (e.g., `[{"role": "user", "content": "Hello"}, {"role": "assistant", "content": "Hi"}]`)
                to be processed and stored.
            user_id (str, optional): ID of the user creating the memory. Defaults to None.
            agent_id (str, optional): ID of the agent creating the memory. Defaults to None.
            run_id (str, optional): ID of the run creating the memory. Defaults to None.
            metadata (dict, optional): Metadata to store with the memory. Defaults to None.
            infer (bool, optional): If True (default), an LLM is used to extract key facts from
                'messages' and decide whether to add, update, or delete related memories.
                If False, 'messages' are added as raw memories directly.
            extract (bool, optional): If True (default), extracts facts from messages when infer=True.
                If False and infer=True, embeds raw parsed messages without fact extraction.
                Ignored when infer=False. Defaults to True.
            deduplicate (bool, optional): If True (default), performs deduplication against existing
                memories when infer=True and extract=True. If False, all extracted facts are added
                without checking for duplicates. Ignored when infer=False or extract=False. Defaults to True.
            memory_type (str, optional): Specifies the type of memory. Currently, only
                `MemoryType.PROCEDURAL.value` ("procedural_memory") is explicitly handled for
                creating procedural memories (typically requires 'agent_id'). Otherwise, memories
                are treated as general conversational/factual memories.memory_type (str, optional): Type of memory to create. Defaults to None. By default, it creates the short term memories and long term (semantic and episodic) memories. Pass "procedural_memory" to create procedural memories.
            prompt (str, optional): Prompt to use for the memory creation. Defaults to None.


        Returns:
            dict: A dictionary containing the result of the memory addition operation, typically
                  including a list of memory items affected (added, updated) under a "results" key,
                  and potentially "relations" if graph store is enabled.
                  Example for v1.1+: `{"results": [{"id": "...", "memory": "...", "event": "ADD"}]}`

        Raises:
            Mem0ValidationError: If input validation fails (invalid memory_type, messages format, etc.).
            VectorStoreError: If vector store operations fail.
            GraphStoreError: If graph store operations fail.
            EmbeddingError: If embedding generation fails.
            LLMError: If LLM operations fail.
            DatabaseError: If database operations fail.
        """

        processed_metadata, effective_filters = _build_filters_and_metadata(
            user_id=user_id,
            agent_id=agent_id,
            run_id=run_id,
            input_metadata=metadata,
        )

        if memory_type is not None and memory_type != MemoryType.PROCEDURAL.value:
            raise Mem0ValidationError(
                message=f"Invalid 'memory_type'. Please pass {MemoryType.PROCEDURAL.value} to create procedural memories.",
                error_code="VALIDATION_002",
                details={"provided_type": memory_type, "valid_type": MemoryType.PROCEDURAL.value},
                suggestion=f"Use '{MemoryType.PROCEDURAL.value}' to create procedural memories."
            )

        if isinstance(messages, str):
            messages = [{"role": "user", "content": messages}]

        elif isinstance(messages, dict):
            messages = [messages]

        elif not isinstance(messages, list):
            raise Mem0ValidationError(
                message="messages must be str, dict, or list[dict]",
                error_code="VALIDATION_003",
                details={"provided_type": type(messages).__name__, "valid_types": ["str", "dict", "list[dict]"]},
                suggestion="Convert your input to a string, dictionary, or list of dictionaries."
            )

        if agent_id is not None and memory_type == MemoryType.PROCEDURAL.value:
            results = self._create_procedural_memory(messages, metadata=processed_metadata, prompt=prompt)
            return results

        if self.config.llm.config.get("enable_vision"):
            messages = parse_vision_messages(messages, self.llm, self.config.llm.config.get("vision_details"))
        else:
            messages = parse_vision_messages(messages)

        with concurrent.futures.ThreadPoolExecutor() as executor:
            future1 = executor.submit(self._add_to_vector_store, messages, processed_metadata, effective_filters, infer, extract, deduplicate)
            future2 = executor.submit(self._add_to_graph, messages, effective_filters)

            concurrent.futures.wait([future1, future2])

            vector_store_result = future1.result()
            graph_result = future2.result()

        if self.enable_graph:
            return {
                "results": vector_store_result,
                "relations": graph_result,
            }

        return {"results": vector_store_result}

    def _add_to_vector_store(self, messages, metadata, filters, infer, extract, deduplicate):
        # Fast path: No LLM processing, direct embedding
        if not infer:
            returned_memories = []
            for message_dict in messages:
                if (
                    not isinstance(message_dict, dict)
                    or message_dict.get("role") is None
                    or message_dict.get("content") is None
                ):
                    logger.warning(f"Skipping invalid message format: {message_dict}")
                    continue

                if message_dict["role"] == "system":
                    continue

                per_msg_meta = deepcopy(metadata)
                per_msg_meta["role"] = message_dict["role"]

                actor_name = message_dict.get("name")
                if actor_name:
                    per_msg_meta["actor_id"] = actor_name

                msg_content = message_dict["content"]
                msg_embeddings = self.embedding_model.embed(msg_content, "add")
                mem_id = self._create_memory(msg_content, msg_embeddings, per_msg_meta)

                returned_memories.append(
                    {
                        "id": mem_id,
                        "memory": msg_content,
                        "event": "ADD",
                        "actor_id": actor_name if actor_name else None,
                        "role": message_dict["role"],
                    }
                )
            return returned_memories

        # Parse messages for LLM processing
        parsed_messages = parse_messages(messages)

        # Phase 1: Extraction (only if extract=True)
        if extract:
            if self.config.custom_fact_extraction_prompt:
                system_prompt = self.config.custom_fact_extraction_prompt
                user_prompt = f"Input:\n{parsed_messages}"
            else:
                system_prompt, user_prompt = get_fact_retrieval_messages(parsed_messages)

            response = self.llm.generate_response(
                messages=[
                    {"role": "system", "content": system_prompt},
                    {"role": "user", "content": user_prompt},
                ],
                response_format={"type": "json_object"},
            )

            try:
                response = remove_code_blocks(response)
                new_retrieved_facts = json.loads(response)["facts"]
            except Exception as e:
                logger.error(f"Error in new_retrieved_facts: {e}")
                new_retrieved_facts = []

            if not new_retrieved_facts:
                # No facts extracted - return structured NONE event
                logger.debug("No new facts retrieved from input. Returning NONE event.")
                return [{
                    "event": "NONE",
                    "message": "No facts extracted",
                    "memory": None
                }]
        else:
<<<<<<< HEAD
            # No extraction: Use raw message content without role prefixes
            raw_content = ""
            for msg in messages:
                if msg["role"] in ["user", "assistant", "system"]:
                    raw_content += msg["content"] + "\n"
            new_retrieved_facts = [raw_content.strip()]
            logger.debug("Extraction disabled. Using raw message content as memory.")

        # Phase 2: Deduplication (only if deduplicate=True)
        has_attachments = False  # Initialize to ensure variable exists
        if deduplicate and new_retrieved_facts:
            # Track attachment from current add() call
            current_attachment_id = None
            if metadata and "attachment_ids" in metadata and metadata["attachment_ids"]:
                current_attachment_id = metadata["attachment_ids"][0]  # Single attachment per add() call

            retrieved_old_memory = []
            new_message_embeddings = {}
            for new_mem in new_retrieved_facts:
                messages_embeddings = self.embedding_model.embed(new_mem, "add")
                new_message_embeddings[new_mem] = messages_embeddings
                existing_memories = self.vector_store.search(
                    query=new_mem,
                    vectors=messages_embeddings,
                    limit=5,
                    filters=filters,
                )
                for mem in existing_memories:
                    mem_dict = {"id": mem.id, "text": mem.payload["data"]}
                    # Extract attachment_ids from metadata
                    if "attachment_ids" in mem.payload:
                        mem_dict["attachment_ids"] = mem.payload["attachment_ids"]
                    retrieved_old_memory.append(mem_dict)

            unique_data = {}
            for item in retrieved_old_memory:
                unique_data[item["id"]] = item
            retrieved_old_memory = list(unique_data.values())
            logger.info(f"Total existing memories: {len(retrieved_old_memory)}")

            # mapping UUIDs with integers for handling UUID hallucinations
            temp_uuid_mapping = {}
            for idx, item in enumerate(retrieved_old_memory):
                temp_uuid_mapping[str(idx)] = item["id"]
                retrieved_old_memory[idx]["id"] = str(idx)

            # Build attachment ID mapping (A1, A2, A3...)
            attachment_id_mapping = {}
            reverse_attachment_mapping = {}

            # Collect all unique attachment IDs from old memories
            all_attachment_ids = set()
            for mem in retrieved_old_memory:
                if "attachment_ids" in mem:
                    all_attachment_ids.update(mem["attachment_ids"])

            # Add current attachment if present
            if current_attachment_id:
                all_attachment_ids.add(current_attachment_id)

            # Create mapping
            for idx, att_id in enumerate(sorted(all_attachment_ids)):
                simple_id = f"A{idx + 1}"
                attachment_id_mapping[att_id] = simple_id
                reverse_attachment_mapping[simple_id] = att_id

            # Replace UUIDs in retrieved_old_memory with simple IDs
            for mem in retrieved_old_memory:
                if "attachment_ids" in mem:
                    mem["attachments"] = [attachment_id_mapping[aid] for aid in mem["attachment_ids"]]
                    del mem["attachment_ids"]  # Remove original field, use "attachments" for LLM

            # Prepare new facts with attachments
            has_attachments = len(attachment_id_mapping) > 0
            if has_attachments:
                if current_attachment_id:
                    # All facts from this add() call get the same attachment
                    new_facts_with_attachments = [
                        {"text": fact, "attachments": [attachment_id_mapping[current_attachment_id]]}
                        for fact in new_retrieved_facts
                    ]
                else:
                    # There are old attachments but no new one
                    new_facts_with_attachments = [
                        {"text": fact, "attachments": []}
                        for fact in new_retrieved_facts
                    ]
            else:
                # No attachments anywhere - use simple strings for backward compatibility
                new_facts_with_attachments = new_retrieved_facts

=======
            # Determine if this should use agent memory extraction based on agent_id presence
            # and role types in messages
            is_agent_memory = self._should_use_agent_memory_extraction(messages, metadata)
            system_prompt, user_prompt = get_fact_retrieval_messages(parsed_messages, is_agent_memory)

        response = self.llm.generate_response(
            messages=[
                {"role": "system", "content": system_prompt},
                {"role": "user", "content": user_prompt},
            ],
            response_format={"type": "json_object"},
        )

        try:
            response = remove_code_blocks(response)
            if not response.strip():
                new_retrieved_facts = []
            else:
                try:
                    # First try direct JSON parsing
                    new_retrieved_facts = json.loads(response)["facts"]
                except json.JSONDecodeError:
                    # Try extracting JSON from response using built-in function
                    extracted_json = extract_json(response)
                    new_retrieved_facts = json.loads(extracted_json)["facts"]
        except Exception as e:
            logger.error(f"Error in new_retrieved_facts: {e}")
            new_retrieved_facts = []

        if not new_retrieved_facts:
            logger.debug("No new facts retrieved from input. Skipping memory update LLM call.")

        retrieved_old_memory = []
        new_message_embeddings = {}
        # Search for existing memories using the provided session identifiers
        # Use all available session identifiers for accurate memory retrieval
        search_filters = {}
        if filters.get("user_id"):
            search_filters["user_id"] = filters["user_id"]
        if filters.get("agent_id"):
            search_filters["agent_id"] = filters["agent_id"]
        if filters.get("run_id"):
            search_filters["run_id"] = filters["run_id"]
        for new_mem in new_retrieved_facts:
            messages_embeddings = self.embedding_model.embed(new_mem, "add")
            new_message_embeddings[new_mem] = messages_embeddings
            existing_memories = self.vector_store.search(
                query=new_mem,
                vectors=messages_embeddings,
                limit=5,
                filters=search_filters,
            )
            for mem in existing_memories:
                retrieved_old_memory.append({"id": mem.id, "text": mem.payload.get("data", "")})

        unique_data = {}
        for item in retrieved_old_memory:
            unique_data[item["id"]] = item
        retrieved_old_memory = list(unique_data.values())
        logger.info(f"Total existing memories: {len(retrieved_old_memory)}")

        # mapping UUIDs with integers for handling UUID hallucinations
        temp_uuid_mapping = {}
        for idx, item in enumerate(retrieved_old_memory):
            temp_uuid_mapping[str(idx)] = item["id"]
            retrieved_old_memory[idx]["id"] = str(idx)

        if new_retrieved_facts:
>>>>>>> 10907843
            function_calling_prompt = get_update_memory_messages(
                retrieved_old_memory,
                new_facts_with_attachments,
                self.config.custom_update_memory_prompt,
                has_attachments=has_attachments
            )

            try:
                response: str = self.llm.generate_response(
                    messages=[{"role": "user", "content": function_calling_prompt}],
                    response_format={"type": "json_object"},
                )
            except Exception as e:
                logger.error(f"Error in new memory actions response: {e}")
                response = ""

            try:
                if not response or not response.strip():
                    logger.warning("Empty response from LLM, no memories to extract")
                    new_memories_with_actions = {}
                else:
                    response = remove_code_blocks(response)
                    new_memories_with_actions = json.loads(response)

                    # Reverse-map attachments from A1, A2, A3 back to UUIDs
                    if has_attachments and "memory" in new_memories_with_actions:
                        for mem in new_memories_with_actions["memory"]:
                            if "attachments" in mem:
                                # Map A1, A2 back to UUIDs
                                mem["attachment_ids"] = [
                                    reverse_attachment_mapping.get(simple_id)
                                    for simple_id in mem["attachments"]
                                    if simple_id in reverse_attachment_mapping
                                ]
                                # Remove the "attachments" field, keep only "attachment_ids"
                                del mem["attachments"]
            except Exception as e:
                logger.error(f"Invalid JSON response: {e}")
                new_memories_with_actions = {}
        else:
            # No deduplication: Prepare to ADD all facts directly
            logger.debug("Deduplication disabled. Adding all facts directly.")
            new_message_embeddings = {}
            for new_mem in new_retrieved_facts:
                messages_embeddings = self.embedding_model.embed(new_mem, "add")
                new_message_embeddings[new_mem] = messages_embeddings

            # Create simple ADD actions for all facts
            new_memories_with_actions = {
                "memory": [{"text": fact, "event": "ADD"} for fact in new_retrieved_facts]
            }
            temp_uuid_mapping = {}

        returned_memories = []
        try:
            for resp in new_memories_with_actions.get("memory", []):
                logger.info(resp)
                try:
                    action_text = resp.get("text")
                    if not action_text:
                        logger.info("Skipping memory entry because of empty `text` field.")
                        continue

                    event_type = resp.get("event")
                    if event_type == "ADD":
                        # Build metadata with attachments
                        add_metadata = deepcopy(metadata)

                        # Override attachment_ids with what LLM decided (if attachments were used)
                        if has_attachments and "attachment_ids" in resp:
                            add_metadata["attachment_ids"] = resp["attachment_ids"]

                        memory_id = self._create_memory(
                            data=action_text,
                            existing_embeddings=new_message_embeddings,
                            metadata=add_metadata,
                        )
                        returned_memories.append({"id": memory_id, "memory": action_text, "event": event_type})
                    elif event_type == "UPDATE":
                        # Build metadata with attachments
                        update_metadata = deepcopy(metadata)

                        # Override attachment_ids with what LLM decided (if attachments were used)
                        if has_attachments and "attachment_ids" in resp:
                            update_metadata["attachment_ids"] = resp["attachment_ids"]

                        self._update_memory(
                            memory_id=temp_uuid_mapping[resp.get("id")],
                            data=action_text,
                            existing_embeddings=new_message_embeddings,
                            metadata=update_metadata,
                        )
                        returned_memories.append(
                            {
                                "id": temp_uuid_mapping[resp.get("id")],
                                "memory": action_text,
                                "event": event_type,
                                "previous_memory": resp.get("old_memory"),
                            }
                        )
                    elif event_type == "DELETE":
                        self._delete_memory(memory_id=temp_uuid_mapping[resp.get("id")])
                        returned_memories.append(
                            {
                                "id": temp_uuid_mapping[resp.get("id")],
                                "memory": action_text,
                                "event": event_type,
                            }
                        )
                    elif event_type == "NONE":
                        # Even if content doesn't need updating, update session IDs if provided
                        memory_id = temp_uuid_mapping.get(resp.get("id"))
                        if memory_id and (metadata.get("agent_id") or metadata.get("run_id")):
                            # Update only the session identifiers, keep content the same
                            existing_memory = self.vector_store.get(vector_id=memory_id)
                            updated_metadata = deepcopy(existing_memory.payload)
                            if metadata.get("agent_id"):
                                updated_metadata["agent_id"] = metadata["agent_id"]
                            if metadata.get("run_id"):
                                updated_metadata["run_id"] = metadata["run_id"]
                            updated_metadata["updated_at"] = datetime.now(pytz.timezone("US/Pacific")).isoformat()

                            self.vector_store.update(
                                vector_id=memory_id,
                                vector=None,  # Keep same embeddings
                                payload=updated_metadata,
                            )
                            logger.info(f"Updated session IDs for memory {memory_id}")
                        else:
                            logger.info("NOOP for Memory.")
                except Exception as e:
                    logger.error(f"Error processing memory action: {resp}, Error: {e}")
        except Exception as e:
            logger.error(f"Error iterating new_memories_with_actions: {e}")

        keys, encoded_ids = process_telemetry_filters(filters)
        capture_event(
            "mem0.add",
            self,
            {"version": self.api_version, "keys": keys, "encoded_ids": encoded_ids, "sync_type": "sync"},
        )
        return returned_memories

    def _add_to_graph(self, messages, filters):
        added_entities = []
        if self.enable_graph:
            if filters.get("user_id") is None:
                filters["user_id"] = "user"

            data = "\n".join([msg["content"] for msg in messages if "content" in msg and msg["role"] != "system"])
            added_entities = self.graph.add(data, filters)

        return added_entities

    def get(self, memory_id):
        """
        Retrieve a memory by ID.

        Args:
            memory_id (str): ID of the memory to retrieve.

        Returns:
            dict: Retrieved memory.
        """
        capture_event("mem0.get", self, {"memory_id": memory_id, "sync_type": "sync"})
        memory = self.vector_store.get(vector_id=memory_id)
        if not memory:
            return None

        promoted_payload_keys = [
            "user_id",
            "agent_id",
            "run_id",
            "actor_id",
            "role",
        ]

        core_and_promoted_keys = {"data", "hash", "created_at", "updated_at", "id", *promoted_payload_keys}

        result_item = MemoryItem(
            id=memory.id,
            memory=memory.payload.get("data", ""),
            hash=memory.payload.get("hash"),
            created_at=memory.payload.get("created_at"),
            updated_at=memory.payload.get("updated_at"),
        ).model_dump()

        for key in promoted_payload_keys:
            if key in memory.payload:
                result_item[key] = memory.payload[key]

        additional_metadata = {k: v for k, v in memory.payload.items() if k not in core_and_promoted_keys}
        if additional_metadata:
            result_item["metadata"] = additional_metadata

        return result_item

    def get_all(
        self,
        *,
        user_id: Optional[str] = None,
        agent_id: Optional[str] = None,
        run_id: Optional[str] = None,
        filters: Optional[Dict[str, Any]] = None,
        limit: int = 100,
    ):
        """
        List all memories.

        Args:
            user_id (str, optional): user id
            agent_id (str, optional): agent id
            run_id (str, optional): run id
            filters (dict, optional): Additional custom key-value filters to apply to the search.
                These are merged with the ID-based scoping filters. For example,
                `filters={"actor_id": "some_user"}`.
            limit (int, optional): The maximum number of memories to return. Defaults to 100.

        Returns:
            dict: A dictionary containing a list of memories under the "results" key,
                  and potentially "relations" if graph store is enabled. For API v1.0,
                  it might return a direct list (see deprecation warning).
                  Example for v1.1+: `{"results": [{"id": "...", "memory": "...", ...}]}`
        """

        _, effective_filters = _build_filters_and_metadata(
            user_id=user_id, agent_id=agent_id, run_id=run_id, input_filters=filters
        )

        if not any(key in effective_filters for key in ("user_id", "agent_id", "run_id")):
            raise ValueError("At least one of 'user_id', 'agent_id', or 'run_id' must be specified.")

        keys, encoded_ids = process_telemetry_filters(effective_filters)
        capture_event(
            "mem0.get_all", self, {"limit": limit, "keys": keys, "encoded_ids": encoded_ids, "sync_type": "sync"}
        )

        with concurrent.futures.ThreadPoolExecutor() as executor:
            future_memories = executor.submit(self._get_all_from_vector_store, effective_filters, limit)
            future_graph_entities = (
                executor.submit(self.graph.get_all, effective_filters, limit) if self.enable_graph else None
            )

            concurrent.futures.wait(
                [future_memories, future_graph_entities] if future_graph_entities else [future_memories]
            )

            all_memories_result = future_memories.result()
            graph_entities_result = future_graph_entities.result() if future_graph_entities else None

        if self.enable_graph:
            return {"results": all_memories_result, "relations": graph_entities_result}

        return {"results": all_memories_result}

    def _get_all_from_vector_store(self, filters, limit):
        memories_result = self.vector_store.list(filters=filters, limit=limit)
        actual_memories = (
            memories_result[0]
            if isinstance(memories_result, (tuple, list)) and len(memories_result) > 0
            else memories_result
        )

        promoted_payload_keys = [
            "user_id",
            "agent_id",
            "run_id",
            "actor_id",
            "role",
        ]
        core_and_promoted_keys = {"data", "hash", "created_at", "updated_at", "id", *promoted_payload_keys}

        formatted_memories = []
        for mem in actual_memories:
            memory_item_dict = MemoryItem(
                id=mem.id,
                memory=mem.payload.get("data", ""),
                hash=mem.payload.get("hash"),
                created_at=mem.payload.get("created_at"),
                updated_at=mem.payload.get("updated_at"),
            ).model_dump(exclude={"score"})

            for key in promoted_payload_keys:
                if key in mem.payload:
                    memory_item_dict[key] = mem.payload[key]

            additional_metadata = {k: v for k, v in mem.payload.items() if k not in core_and_promoted_keys}
            if additional_metadata:
                memory_item_dict["metadata"] = additional_metadata

            formatted_memories.append(memory_item_dict)

        return formatted_memories

    def search(
        self,
        query: str,
        *,
        user_id: Optional[str] = None,
        agent_id: Optional[str] = None,
        run_id: Optional[str] = None,
        limit: int = 100,
        filters: Optional[Dict[str, Any]] = None,
        threshold: Optional[float] = None,
        rerank: bool = True,
    ):
        """
        Searches for memories based on a query
        Args:
            query (str): Query to search for.
            user_id (str, optional): ID of the user to search for. Defaults to None.
            agent_id (str, optional): ID of the agent to search for. Defaults to None.
            run_id (str, optional): ID of the run to search for. Defaults to None.
            limit (int, optional): Limit the number of results. Defaults to 100.
            filters (dict, optional): Legacy filters to apply to the search. Defaults to None.
            threshold (float, optional): Minimum score for a memory to be included in the results. Defaults to None.
            filters (dict, optional): Enhanced metadata filtering with operators:
                - {"key": "value"} - exact match
                - {"key": {"eq": "value"}} - equals
                - {"key": {"ne": "value"}} - not equals  
                - {"key": {"in": ["val1", "val2"]}} - in list
                - {"key": {"nin": ["val1", "val2"]}} - not in list
                - {"key": {"gt": 10}} - greater than
                - {"key": {"gte": 10}} - greater than or equal
                - {"key": {"lt": 10}} - less than
                - {"key": {"lte": 10}} - less than or equal
                - {"key": {"contains": "text"}} - contains text
                - {"key": {"icontains": "text"}} - case-insensitive contains
                - {"key": "*"} - wildcard match (any value)
                - {"AND": [filter1, filter2]} - logical AND
                - {"OR": [filter1, filter2]} - logical OR
                - {"NOT": [filter1]} - logical NOT

        Returns:
            dict: A dictionary containing the search results, typically under a "results" key,
                  and potentially "relations" if graph store is enabled.
                  Example for v1.1+: `{"results": [{"id": "...", "memory": "...", "score": 0.8, ...}]}`
        """
        _, effective_filters = _build_filters_and_metadata(
            user_id=user_id, agent_id=agent_id, run_id=run_id, input_filters=filters
        )

        if not any(key in effective_filters for key in ("user_id", "agent_id", "run_id")):
            raise ValueError("At least one of 'user_id', 'agent_id', or 'run_id' must be specified.")

        # Apply enhanced metadata filtering if advanced operators are detected
        if filters and self._has_advanced_operators(filters):
            processed_filters = self._process_metadata_filters(filters)
            effective_filters.update(processed_filters)
        elif filters:
            # Simple filters, merge directly
            effective_filters.update(filters)

        keys, encoded_ids = process_telemetry_filters(effective_filters)
        capture_event(
            "mem0.search",
            self,
            {
                "limit": limit,
                "version": self.api_version,
                "keys": keys,
                "encoded_ids": encoded_ids,
                "sync_type": "sync",
                "threshold": threshold,
                "advanced_filters": bool(filters and self._has_advanced_operators(filters)),
            },
        )

        with concurrent.futures.ThreadPoolExecutor() as executor:
            future_memories = executor.submit(self._search_vector_store, query, effective_filters, limit, threshold)
            future_graph_entities = (
                executor.submit(self.graph.search, query, effective_filters, limit) if self.enable_graph else None
            )

            concurrent.futures.wait(
                [future_memories, future_graph_entities] if future_graph_entities else [future_memories]
            )

            original_memories = future_memories.result()
            graph_entities = future_graph_entities.result() if future_graph_entities else None

        # Apply reranking if enabled and reranker is available
        if rerank and self.reranker and original_memories:
            try:
                reranked_memories = self.reranker.rerank(query, original_memories, limit)
                original_memories = reranked_memories
            except Exception as e:
                logger.warning(f"Reranking failed, using original results: {e}")

        if self.enable_graph:
            return {"results": original_memories, "relations": graph_entities}

        return {"results": original_memories}

    def _process_metadata_filters(self, metadata_filters: Dict[str, Any]) -> Dict[str, Any]:
        """
        Process enhanced metadata filters and convert them to vector store compatible format.
        
        Args:
            metadata_filters: Enhanced metadata filters with operators
            
        Returns:
            Dict of processed filters compatible with vector store
        """
        processed_filters = {}
        
        def process_condition(key: str, condition: Any) -> Dict[str, Any]:
            if not isinstance(condition, dict):
                # Simple equality: {"key": "value"}
                if condition == "*":
                    # Wildcard: match everything for this field (implementation depends on vector store)
                    return {key: "*"}
                return {key: condition}
            
            result = {}
            for operator, value in condition.items():
                # Map platform operators to universal format that can be translated by each vector store
                operator_map = {
                    "eq": "eq", "ne": "ne", "gt": "gt", "gte": "gte", 
                    "lt": "lt", "lte": "lte", "in": "in", "nin": "nin",
                    "contains": "contains", "icontains": "icontains"
                }
                
                if operator in operator_map:
                    result[key] = {operator_map[operator]: value}
                else:
                    raise ValueError(f"Unsupported metadata filter operator: {operator}")
            return result
        
        for key, value in metadata_filters.items():
            if key == "AND":
                # Logical AND: combine multiple conditions
                if not isinstance(value, list):
                    raise ValueError("AND operator requires a list of conditions")
                for condition in value:
                    for sub_key, sub_value in condition.items():
                        processed_filters.update(process_condition(sub_key, sub_value))
            elif key == "OR":
                # Logical OR: Pass through to vector store for implementation-specific handling
                if not isinstance(value, list) or not value:
                    raise ValueError("OR operator requires a non-empty list of conditions")
                # Store OR conditions in a way that vector stores can interpret
                processed_filters["$or"] = []
                for condition in value:
                    or_condition = {}
                    for sub_key, sub_value in condition.items():
                        or_condition.update(process_condition(sub_key, sub_value))
                    processed_filters["$or"].append(or_condition)
            elif key == "NOT":
                # Logical NOT: Pass through to vector store for implementation-specific handling
                if not isinstance(value, list) or not value:
                    raise ValueError("NOT operator requires a non-empty list of conditions")
                processed_filters["$not"] = []
                for condition in value:
                    not_condition = {}
                    for sub_key, sub_value in condition.items():
                        not_condition.update(process_condition(sub_key, sub_value))
                    processed_filters["$not"].append(not_condition)
            else:
                processed_filters.update(process_condition(key, value))
        
        return processed_filters

    def _has_advanced_operators(self, filters: Dict[str, Any]) -> bool:
        """
        Check if filters contain advanced operators that need special processing.
        
        Args:
            filters: Dictionary of filters to check
            
        Returns:
            bool: True if advanced operators are detected
        """
        if not isinstance(filters, dict):
            return False
            
        for key, value in filters.items():
            # Check for platform-style logical operators
            if key in ["AND", "OR", "NOT"]:
                return True
            # Check for comparison operators (without $ prefix for universal compatibility)
            if isinstance(value, dict):
                for op in value.keys():
                    if op in ["eq", "ne", "gt", "gte", "lt", "lte", "in", "nin", "contains", "icontains"]:
                        return True
            # Check for wildcard values
            if value == "*":
                return True
        return False

    def _search_vector_store(self, query, filters, limit, threshold: Optional[float] = None):
        embeddings = self.embedding_model.embed(query, "search")
        memories = self.vector_store.search(query=query, vectors=embeddings, limit=limit, filters=filters)

        promoted_payload_keys = [
            "user_id",
            "agent_id",
            "run_id",
            "actor_id",
            "role",
        ]

        core_and_promoted_keys = {"data", "hash", "created_at", "updated_at", "id", *promoted_payload_keys}

        original_memories = []
        for mem in memories:
            memory_item_dict = MemoryItem(
                id=mem.id,
                memory=mem.payload.get("data", ""),
                hash=mem.payload.get("hash"),
                created_at=mem.payload.get("created_at"),
                updated_at=mem.payload.get("updated_at"),
                score=mem.score,
            ).model_dump()

            for key in promoted_payload_keys:
                if key in mem.payload:
                    memory_item_dict[key] = mem.payload[key]

            additional_metadata = {k: v for k, v in mem.payload.items() if k not in core_and_promoted_keys}
            if additional_metadata:
                memory_item_dict["metadata"] = additional_metadata

            if threshold is None or mem.score >= threshold:
                original_memories.append(memory_item_dict)

        return original_memories

    def update(self, memory_id, data):
        """
        Update a memory by ID.

        Args:
            memory_id (str): ID of the memory to update.
            data (str): New content to update the memory with.

        Returns:
            dict: Success message indicating the memory was updated.

        Example:
            >>> m.update(memory_id="mem_123", data="Likes to play tennis on weekends")
            {'message': 'Memory updated successfully!'}
        """
        capture_event("mem0.update", self, {"memory_id": memory_id, "sync_type": "sync"})

        existing_embeddings = {data: self.embedding_model.embed(data, "update")}

        self._update_memory(memory_id, data, existing_embeddings)
        return {"message": "Memory updated successfully!"}

    def delete(self, memory_id):
        """
        Delete a memory by ID.

        Args:
            memory_id (str): ID of the memory to delete.
        """
        capture_event("mem0.delete", self, {"memory_id": memory_id, "sync_type": "sync"})
        self._delete_memory(memory_id)
        return {"message": "Memory deleted successfully!"}

    def delete_all(self, user_id: Optional[str] = None, agent_id: Optional[str] = None, run_id: Optional[str] = None):
        """
        Delete all memories.

        Args:
            user_id (str, optional): ID of the user to delete memories for. Defaults to None.
            agent_id (str, optional): ID of the agent to delete memories for. Defaults to None.
            run_id (str, optional): ID of the run to delete memories for. Defaults to None.
        """
        filters: Dict[str, Any] = {}
        if user_id:
            filters["user_id"] = user_id
        if agent_id:
            filters["agent_id"] = agent_id
        if run_id:
            filters["run_id"] = run_id

        if not filters:
            raise ValueError(
                "At least one filter is required to delete all memories. If you want to delete all memories, use the `reset()` method."
            )

        keys, encoded_ids = process_telemetry_filters(filters)
        capture_event("mem0.delete_all", self, {"keys": keys, "encoded_ids": encoded_ids, "sync_type": "sync"})
        # delete all vector memories and reset the collections
        memories = self.vector_store.list(filters=filters)[0]
        for memory in memories:
            self._delete_memory(memory.id)
        self.vector_store.reset()

        logger.info(f"Deleted {len(memories)} memories")

        if self.enable_graph:
            self.graph.delete_all(filters)

        return {"message": "Memories deleted successfully!"}

    def history(self, memory_id):
        """
        Get the history of changes for a memory by ID.

        Args:
            memory_id (str): ID of the memory to get history for.

        Returns:
            list: List of changes for the memory.
        """
        capture_event("mem0.history", self, {"memory_id": memory_id, "sync_type": "sync"})
        return self.db.get_history(memory_id)

    def _create_memory(self, data, existing_embeddings, metadata=None):
        logger.debug(f"Creating memory with {data=}")
        if data in existing_embeddings:
            embeddings = existing_embeddings[data]
        else:
            embeddings = self.embedding_model.embed(data, memory_action="add")
        memory_id = str(uuid.uuid4())
        metadata = metadata or {}
        metadata["data"] = data
        metadata["hash"] = hashlib.md5(data.encode()).hexdigest()
        now_utc = datetime.now(timezone.utc)
        metadata["created_at"] = now_utc.isoformat()
        metadata["created_at_ts"] = int(now_utc.timestamp())
        # Initialize updated_at to created_at (creation is the first "update")
        metadata["updated_at"] = now_utc.isoformat()
        metadata["updated_at_ts"] = int(now_utc.timestamp())

        self.vector_store.insert(
            vectors=[embeddings],
            ids=[memory_id],
            payloads=[metadata],
        )
        self.db.add_history(
            memory_id,
            None,
            data,
            "ADD",
            created_at=metadata.get("created_at"),
            actor_id=metadata.get("actor_id"),
            role=metadata.get("role"),
        )
        return memory_id

    def _create_procedural_memory(self, messages, metadata=None, prompt=None):
        """
        Create a procedural memory

        Args:
            messages (list): List of messages to create a procedural memory from.
            metadata (dict): Metadata to create a procedural memory from.
            prompt (str, optional): Prompt to use for the procedural memory creation. Defaults to None.
        """
        logger.info("Creating procedural memory")

        parsed_messages = [
            {"role": "system", "content": prompt or PROCEDURAL_MEMORY_SYSTEM_PROMPT},
            *messages,
            {
                "role": "user",
                "content": "Create procedural memory of the above conversation.",
            },
        ]

        try:
            procedural_memory = self.llm.generate_response(messages=parsed_messages)
            procedural_memory = remove_code_blocks(procedural_memory)
        except Exception as e:
            logger.error(f"Error generating procedural memory summary: {e}")
            raise

        if metadata is None:
            raise ValueError("Metadata cannot be done for procedural memory.")

        metadata["memory_type"] = MemoryType.PROCEDURAL.value
        embeddings = self.embedding_model.embed(procedural_memory, memory_action="add")
        memory_id = self._create_memory(procedural_memory, {procedural_memory: embeddings}, metadata=metadata)
        capture_event("mem0._create_procedural_memory", self, {"memory_id": memory_id, "sync_type": "sync"})

        result = {"results": [{"id": memory_id, "memory": procedural_memory, "event": "ADD"}]}

        return result

    def _update_memory(self, memory_id, data, existing_embeddings, metadata=None):
        logger.info(f"Updating memory with {data=}")

        try:
            existing_memory = self.vector_store.get(vector_id=memory_id)
        except Exception:
            logger.error(f"Error getting memory with ID {memory_id} during update.")
            raise ValueError(f"Error getting memory with ID {memory_id}. Please provide a valid 'memory_id'")

        prev_value = existing_memory.payload.get("data")

        new_metadata = deepcopy(metadata) if metadata is not None else {}

        new_metadata["data"] = data
        new_metadata["hash"] = hashlib.md5(data.encode()).hexdigest()
        new_metadata["created_at"] = existing_memory.payload.get("created_at")
        new_metadata["created_at_ts"] = existing_memory.payload.get("created_at_ts")
        now_utc = datetime.now(timezone.utc)
        new_metadata["updated_at"] = now_utc.isoformat()
        new_metadata["updated_at_ts"] = int(now_utc.timestamp())

        # Preserve session identifiers from existing memory only if not provided in new metadata
        if "user_id" not in new_metadata and "user_id" in existing_memory.payload:
            new_metadata["user_id"] = existing_memory.payload["user_id"]
        if "agent_id" not in new_metadata and "agent_id" in existing_memory.payload:
            new_metadata["agent_id"] = existing_memory.payload["agent_id"]
        if "run_id" not in new_metadata and "run_id" in existing_memory.payload:
            new_metadata["run_id"] = existing_memory.payload["run_id"]
        if "actor_id" not in new_metadata and "actor_id" in existing_memory.payload:
            new_metadata["actor_id"] = existing_memory.payload["actor_id"]
        if "role" not in new_metadata and "role" in existing_memory.payload:
            new_metadata["role"] = existing_memory.payload["role"]

        if data in existing_embeddings:
            embeddings = existing_embeddings[data]
        else:
            embeddings = self.embedding_model.embed(data, "update")

        self.vector_store.update(
            vector_id=memory_id,
            vector=embeddings,
            payload=new_metadata,
        )
        logger.info(f"Updating memory with ID {memory_id=} with {data=}")

        self.db.add_history(
            memory_id,
            prev_value,
            data,
            "UPDATE",
            created_at=new_metadata["created_at"],
            updated_at=new_metadata["updated_at"],
            actor_id=new_metadata.get("actor_id"),
            role=new_metadata.get("role"),
        )
        return memory_id

    def _delete_memory(self, memory_id):
        logger.info(f"Deleting memory with {memory_id=}")
        existing_memory = self.vector_store.get(vector_id=memory_id)
        prev_value = existing_memory.payload.get("data", "")
        self.vector_store.delete(vector_id=memory_id)
        self.db.add_history(
            memory_id,
            prev_value,
            None,
            "DELETE",
            actor_id=existing_memory.payload.get("actor_id"),
            role=existing_memory.payload.get("role"),
            is_deleted=1,
        )
        return memory_id

    def reset(self):
        """
        Reset the memory store by:
            Deletes the vector store collection
            Resets the database
            Recreates the vector store with a new client
        """
        logger.warning("Resetting all memories")

        if hasattr(self.db, "connection") and self.db.connection:
            self.db.connection.execute("DROP TABLE IF EXISTS history")
            self.db.connection.close()

        self.db = SQLiteManager(self.config.history_db_path)

        if hasattr(self.vector_store, "reset"):
            self.vector_store = VectorStoreFactory.reset(self.vector_store)
        else:
            logger.warning("Vector store does not support reset. Skipping.")
            self.vector_store.delete_col()
            self.vector_store = VectorStoreFactory.create(
                self.config.vector_store.provider, self.config.vector_store.config
            )
        capture_event("mem0.reset", self, {"sync_type": "sync"})

    def chat(self, query):
        raise NotImplementedError("Chat function not implemented yet.")


class AsyncMemory(MemoryBase):
    def __init__(self, config: MemoryConfig = MemoryConfig()):
        self.config = config

        self.embedding_model = EmbedderFactory.create(
            self.config.embedder.provider,
            self.config.embedder.config,
            self.config.vector_store.config,
        )
        self.vector_store = VectorStoreFactory.create(
            self.config.vector_store.provider, self.config.vector_store.config
        )
        self.llm = LlmFactory.create(self.config.llm.provider, self.config.llm.config)
        self.db = SQLiteManager(self.config.history_db_path)
        self.collection_name = self.config.vector_store.config.collection_name
        self.api_version = self.config.version
        
        # Initialize reranker if configured
        self.reranker = None
        if config.reranker:
            self.reranker = RerankerFactory.create(
                config.reranker.provider, 
                config.reranker.config
            )

        self.enable_graph = False

        if self.config.graph_store.config:
            provider = self.config.graph_store.provider
            self.graph = GraphStoreFactory.create(provider, self.config)
            self.enable_graph = True
        else:
            self.graph = None

        telemetry_config = _safe_deepcopy_config(self.config.vector_store.config)
        telemetry_config.collection_name = "mem0migrations"
        if self.config.vector_store.provider in ["faiss", "qdrant"]:
            provider_path = f"migrations_{self.config.vector_store.provider}"
            telemetry_config.path = os.path.join(mem0_dir, provider_path)
            os.makedirs(telemetry_config.path, exist_ok=True)
        self._telemetry_vector_store = VectorStoreFactory.create(self.config.vector_store.provider, telemetry_config)

        capture_event("mem0.init", self, {"sync_type": "async"})

    @classmethod
    async def from_config(cls, config_dict: Dict[str, Any]):
        try:
            config = cls._process_config(config_dict)
            config = MemoryConfig(**config_dict)
        except ValidationError as e:
            logger.error(f"Configuration validation error: {e}")
            raise
        return cls(config)

    @staticmethod
    def _process_config(config_dict: Dict[str, Any]) -> Dict[str, Any]:
        if "graph_store" in config_dict:
            if "vector_store" not in config_dict and "embedder" in config_dict:
                config_dict["vector_store"] = {}
                config_dict["vector_store"]["config"] = {}
                config_dict["vector_store"]["config"]["embedding_model_dims"] = config_dict["embedder"]["config"][
                    "embedding_dims"
                ]
        try:
            return config_dict
        except ValidationError as e:
            logger.error(f"Configuration validation error: {e}")
            raise

    def _should_use_agent_memory_extraction(self, messages, metadata):
        """Determine whether to use agent memory extraction based on the logic:
        - If agent_id is present and messages contain assistant role -> True
        - Otherwise -> False
        
        Args:
            messages: List of message dictionaries
            metadata: Metadata containing user_id, agent_id, etc.
            
        Returns:
            bool: True if should use agent memory extraction, False for user memory extraction
        """
        # Check if agent_id is present in metadata
        has_agent_id = metadata.get("agent_id") is not None
        
        # Check if there are assistant role messages
        has_assistant_messages = any(msg.get("role") == "assistant" for msg in messages)
        
        # Use agent memory extraction if agent_id is present and there are assistant messages
        return has_agent_id and has_assistant_messages

    async def add(
        self,
        messages,
        *,
        user_id: Optional[str] = None,
        agent_id: Optional[str] = None,
        run_id: Optional[str] = None,
        metadata: Optional[Dict[str, Any]] = None,
        infer: bool = True,
        extract: bool = True,
        deduplicate: bool = True,
        memory_type: Optional[str] = None,
        prompt: Optional[str] = None,
        llm=None,
    ):
        """
        Create a new memory asynchronously.

        Args:
            messages (str or List[Dict[str, str]]): Messages to store in the memory.
            user_id (str, optional): ID of the user creating the memory.
            agent_id (str, optional): ID of the agent creating the memory. Defaults to None.
            run_id (str, optional): ID of the run creating the memory. Defaults to None.
            metadata (dict, optional): Metadata to store with the memory. Defaults to None.
            infer (bool, optional): Whether to infer the memories. Defaults to True.
            extract (bool, optional): If True (default), extracts facts from messages when infer=True.
                If False and infer=True, embeds raw parsed messages without fact extraction.
                Ignored when infer=False. Defaults to True.
            deduplicate (bool, optional): If True (default), performs deduplication against existing
                memories when infer=True and extract=True. If False, all extracted facts are added
                without checking for duplicates. Ignored when infer=False or extract=False. Defaults to True.
            memory_type (str, optional): Type of memory to create. Defaults to None.
                                         Pass "procedural_memory" to create procedural memories.
            prompt (str, optional): Prompt to use for the memory creation. Defaults to None.
            llm (BaseChatModel, optional): LLM class to use for generating procedural memories. Defaults to None. Useful when user is using LangChain ChatModel.
        Returns:
            dict: A dictionary containing the result of the memory addition operation.
        """
        processed_metadata, effective_filters = _build_filters_and_metadata(
            user_id=user_id, agent_id=agent_id, run_id=run_id, input_metadata=metadata
        )

        if memory_type is not None and memory_type != MemoryType.PROCEDURAL.value:
            raise ValueError(
                f"Invalid 'memory_type'. Please pass {MemoryType.PROCEDURAL.value} to create procedural memories."
            )

        if isinstance(messages, str):
            messages = [{"role": "user", "content": messages}]

        elif isinstance(messages, dict):
            messages = [messages]

        elif not isinstance(messages, list):
            raise Mem0ValidationError(
                message="messages must be str, dict, or list[dict]",
                error_code="VALIDATION_003",
                details={"provided_type": type(messages).__name__, "valid_types": ["str", "dict", "list[dict]"]},
                suggestion="Convert your input to a string, dictionary, or list of dictionaries."
            )

        if agent_id is not None and memory_type == MemoryType.PROCEDURAL.value:
            results = await self._create_procedural_memory(
                messages, metadata=processed_metadata, prompt=prompt, llm=llm
            )
            return results

        if self.config.llm.config.get("enable_vision"):
            messages = parse_vision_messages(messages, self.llm, self.config.llm.config.get("vision_details"))
        else:
            messages = parse_vision_messages(messages)

        vector_store_task = asyncio.create_task(
            self._add_to_vector_store(messages, processed_metadata, effective_filters, infer, extract, deduplicate)
        )
        graph_task = asyncio.create_task(self._add_to_graph(messages, effective_filters))

        vector_store_result, graph_result = await asyncio.gather(vector_store_task, graph_task)

        if self.enable_graph:
            return {
                "results": vector_store_result,
                "relations": graph_result,
            }

        return {"results": vector_store_result}

    async def _add_to_vector_store(
        self,
        messages: list,
        metadata: dict,
        effective_filters: dict,
        infer: bool,
        extract: bool,
        deduplicate: bool,
    ):
        # Async version of _add_to_vector_store (identical logic, async execution)
        # Fast path: No LLM processing, direct embedding
        if not infer:
            returned_memories = []
            for message_dict in messages:
                if (
                    not isinstance(message_dict, dict)
                    or message_dict.get("role") is None
                    or message_dict.get("content") is None
                ):
                    logger.warning(f"Skipping invalid message format (async): {message_dict}")
                    continue

                if message_dict["role"] == "system":
                    continue

                per_msg_meta = deepcopy(metadata)
                per_msg_meta["role"] = message_dict["role"]

                actor_name = message_dict.get("name")
                if actor_name:
                    per_msg_meta["actor_id"] = actor_name

                msg_content = message_dict["content"]
                msg_embeddings = await asyncio.to_thread(self.embedding_model.embed, msg_content, "add")
                mem_id = await self._create_memory(msg_content, msg_embeddings, per_msg_meta)

                returned_memories.append(
                    {
                        "id": mem_id,
                        "memory": msg_content,
                        "event": "ADD",
                        "actor_id": actor_name if actor_name else None,
                        "role": message_dict["role"],
                    }
                )
            return returned_memories

        # Parse messages for LLM processing
        parsed_messages = parse_messages(messages)
<<<<<<< HEAD

        # Phase 1: Extraction (only if extract=True)
        if extract:
            if self.config.custom_fact_extraction_prompt:
                system_prompt = self.config.custom_fact_extraction_prompt
                user_prompt = f"Input:\n{parsed_messages}"
            else:
                system_prompt, user_prompt = get_fact_retrieval_messages(parsed_messages)

            response = await asyncio.to_thread(
                self.llm.generate_response,
                messages=[{"role": "system", "content": system_prompt}, {"role": "user", "content": user_prompt}],
                response_format={"type": "json_object"},
            )
            try:
                response = remove_code_blocks(response)
                new_retrieved_facts = json.loads(response)["facts"]
            except Exception as e:
                logger.error(f"Error in new_retrieved_facts: {e}")
                new_retrieved_facts = []

            if not new_retrieved_facts:
                logger.debug("No new facts retrieved from input. Skipping further processing.")
        else:
            # No extraction: Use raw parsed messages as single fact
            new_retrieved_facts = [parsed_messages]
            logger.debug("Extraction disabled. Using raw parsed messages as memory.")

        # Phase 2: Deduplication (only if deduplicate=True)
        has_attachments = False  # Initialize to ensure variable exists
        if deduplicate and new_retrieved_facts:
            # Track attachment from current add() call
            current_attachment_id = None
            if metadata and "attachment_ids" in metadata and metadata["attachment_ids"]:
                current_attachment_id = metadata["attachment_ids"][0]  # Single attachment per add() call

            retrieved_old_memory = []
            new_message_embeddings = {}

            async def process_fact_for_search(new_mem_content):
                embeddings = await asyncio.to_thread(self.embedding_model.embed, new_mem_content, "add")
                new_message_embeddings[new_mem_content] = embeddings
                existing_mems = await asyncio.to_thread(
                    self.vector_store.search,
                    query=new_mem_content,
                    vectors=embeddings,
                    limit=5,
                    filters=effective_filters,  # 'filters' is query_filters_for_inference
                )
                result = []
                for mem in existing_mems:
                    mem_dict = {"id": mem.id, "text": mem.payload["data"]}
                    # Extract attachment_ids from metadata
                    if "attachment_ids" in mem.payload:
                        mem_dict["attachment_ids"] = mem.payload["attachment_ids"]
                    result.append(mem_dict)
                return result

            search_tasks = [process_fact_for_search(fact) for fact in new_retrieved_facts]
            search_results_list = await asyncio.gather(*search_tasks)
            for result_group in search_results_list:
                retrieved_old_memory.extend(result_group)

            unique_data = {}
            for item in retrieved_old_memory:
                unique_data[item["id"]] = item
            retrieved_old_memory = list(unique_data.values())
            logger.info(f"Total existing memories: {len(retrieved_old_memory)}")

            temp_uuid_mapping = {}
            for idx, item in enumerate(retrieved_old_memory):
                temp_uuid_mapping[str(idx)] = item["id"]
                retrieved_old_memory[idx]["id"] = str(idx)

            # Build attachment ID mapping (A1, A2, A3...)
            attachment_id_mapping = {}
            reverse_attachment_mapping = {}

            # Collect all unique attachment IDs from old memories
            all_attachment_ids = set()
            for mem in retrieved_old_memory:
                if "attachment_ids" in mem:
                    all_attachment_ids.update(mem["attachment_ids"])

            # Add current attachment if present
            if current_attachment_id:
                all_attachment_ids.add(current_attachment_id)

            # Create mapping
            for idx, att_id in enumerate(sorted(all_attachment_ids)):
                simple_id = f"A{idx + 1}"
                attachment_id_mapping[att_id] = simple_id
                reverse_attachment_mapping[simple_id] = att_id

            # Replace UUIDs in retrieved_old_memory with simple IDs
            for mem in retrieved_old_memory:
                if "attachment_ids" in mem:
                    mem["attachments"] = [attachment_id_mapping[aid] for aid in mem["attachment_ids"]]
                    del mem["attachment_ids"]  # Remove original field, use "attachments" for LLM

            # Prepare new facts with attachments
            has_attachments = len(attachment_id_mapping) > 0
            if has_attachments:
                if current_attachment_id:
                    # All facts from this add() call get the same attachment
                    new_facts_with_attachments = [
                        {"text": fact, "attachments": [attachment_id_mapping[current_attachment_id]]}
                        for fact in new_retrieved_facts
                    ]
                else:
                    # There are old attachments but no new one
                    new_facts_with_attachments = [
                        {"text": fact, "attachments": []}
                        for fact in new_retrieved_facts
                    ]
            else:
                # No attachments anywhere - use simple strings for backward compatibility
                new_facts_with_attachments = new_retrieved_facts

=======
        if self.config.custom_fact_extraction_prompt:
            system_prompt = self.config.custom_fact_extraction_prompt
            user_prompt = f"Input:\n{parsed_messages}"
        else:
            # Determine if this should use agent memory extraction based on agent_id presence
            # and role types in messages
            is_agent_memory = self._should_use_agent_memory_extraction(messages, metadata)
            system_prompt, user_prompt = get_fact_retrieval_messages(parsed_messages, is_agent_memory)

        response = await asyncio.to_thread(
            self.llm.generate_response,
            messages=[{"role": "system", "content": system_prompt}, {"role": "user", "content": user_prompt}],
            response_format={"type": "json_object"},
        )
        try:
            response = remove_code_blocks(response)
            if not response.strip():
                new_retrieved_facts = []
            else:
                try:
                    # First try direct JSON parsing
                    new_retrieved_facts = json.loads(response)["facts"]
                except json.JSONDecodeError:
                    # Try extracting JSON from response using built-in function
                    extracted_json = extract_json(response)
                    new_retrieved_facts = json.loads(extracted_json)["facts"]
        except Exception as e:
            logger.error(f"Error in new_retrieved_facts: {e}")
            new_retrieved_facts = []

        if not new_retrieved_facts:
            logger.debug("No new facts retrieved from input. Skipping memory update LLM call.")

        retrieved_old_memory = []
        new_message_embeddings = {}
        # Search for existing memories using the provided session identifiers
        # Use all available session identifiers for accurate memory retrieval
        search_filters = {}
        if effective_filters.get("user_id"):
            search_filters["user_id"] = effective_filters["user_id"]
        if effective_filters.get("agent_id"):
            search_filters["agent_id"] = effective_filters["agent_id"]
        if effective_filters.get("run_id"):
            search_filters["run_id"] = effective_filters["run_id"]

        async def process_fact_for_search(new_mem_content):
            embeddings = await asyncio.to_thread(self.embedding_model.embed, new_mem_content, "add")
            new_message_embeddings[new_mem_content] = embeddings
            existing_mems = await asyncio.to_thread(
                self.vector_store.search,
                query=new_mem_content,
                vectors=embeddings,
                limit=5,
                filters=search_filters,
            )
            return [{"id": mem.id, "text": mem.payload.get("data", "")} for mem in existing_mems]

        search_tasks = [process_fact_for_search(fact) for fact in new_retrieved_facts]
        search_results_list = await asyncio.gather(*search_tasks)
        for result_group in search_results_list:
            retrieved_old_memory.extend(result_group)

        unique_data = {}
        for item in retrieved_old_memory:
            unique_data[item["id"]] = item
        retrieved_old_memory = list(unique_data.values())
        logger.info(f"Total existing memories: {len(retrieved_old_memory)}")
        temp_uuid_mapping = {}
        for idx, item in enumerate(retrieved_old_memory):
            temp_uuid_mapping[str(idx)] = item["id"]
            retrieved_old_memory[idx]["id"] = str(idx)

        if new_retrieved_facts:
>>>>>>> 10907843
            function_calling_prompt = get_update_memory_messages(
                retrieved_old_memory,
                new_facts_with_attachments,
                self.config.custom_update_memory_prompt,
                has_attachments=has_attachments
            )
            try:
                response = await asyncio.to_thread(
                    self.llm.generate_response,
                    messages=[{"role": "user", "content": function_calling_prompt}],
                    response_format={"type": "json_object"},
                )
            except Exception as e:
                logger.error(f"Error in new memory actions response: {e}")
                response = ""
            try:
                if not response or not response.strip():
                    logger.warning("Empty response from LLM, no memories to extract")
                    new_memories_with_actions = {}
                else:
                    response = remove_code_blocks(response)
                    new_memories_with_actions = json.loads(response)

                    # Reverse-map attachments from A1, A2, A3 back to UUIDs
                    if has_attachments and "memory" in new_memories_with_actions:
                        for mem in new_memories_with_actions["memory"]:
                            if "attachments" in mem:
                                # Map A1, A2 back to UUIDs
                                mem["attachment_ids"] = [
                                    reverse_attachment_mapping.get(simple_id)
                                    for simple_id in mem["attachments"]
                                    if simple_id in reverse_attachment_mapping
                                ]
                                # Remove the "attachments" field, keep only "attachment_ids"
                                del mem["attachments"]
            except Exception as e:
                logger.error(f"Invalid JSON response: {e}")
                new_memories_with_actions = {}
        else:
            # No deduplication: Prepare to ADD all facts directly
            logger.debug("Deduplication disabled. Adding all facts directly.")
            new_message_embeddings = {}

            async def embed_fact(fact):
                embeddings = await asyncio.to_thread(self.embedding_model.embed, fact, "add")
                return fact, embeddings

            embed_tasks = [embed_fact(fact) for fact in new_retrieved_facts]
            embed_results = await asyncio.gather(*embed_tasks)
            for fact, embeddings in embed_results:
                new_message_embeddings[fact] = embeddings

            # Create simple ADD actions for all facts
            new_memories_with_actions = {
                "memory": [{"text": fact, "event": "ADD"} for fact in new_retrieved_facts]
            }
            temp_uuid_mapping = {}

        returned_memories = []
        try:
            memory_tasks = []
            for resp in new_memories_with_actions.get("memory", []):
                logger.info(resp)
                try:
                    action_text = resp.get("text")
                    if not action_text:
                        continue
                    event_type = resp.get("event")

                    if event_type == "ADD":
                        # Build metadata with attachments
                        add_metadata = deepcopy(metadata)

                        # Override attachment_ids with what LLM decided (if attachments were used)
                        if has_attachments and "attachment_ids" in resp:
                            add_metadata["attachment_ids"] = resp["attachment_ids"]

                        task = asyncio.create_task(
                            self._create_memory(
                                data=action_text,
                                existing_embeddings=new_message_embeddings,
                                metadata=add_metadata,
                            )
                        )
                        memory_tasks.append((task, resp, "ADD", None))
                    elif event_type == "UPDATE":
                        # Build metadata with attachments
                        update_metadata = deepcopy(metadata)

                        # Override attachment_ids with what LLM decided (if attachments were used)
                        if has_attachments and "attachment_ids" in resp:
                            update_metadata["attachment_ids"] = resp["attachment_ids"]

                        task = asyncio.create_task(
                            self._update_memory(
                                memory_id=temp_uuid_mapping[resp["id"]],
                                data=action_text,
                                existing_embeddings=new_message_embeddings,
                                metadata=update_metadata,
                            )
                        )
                        memory_tasks.append((task, resp, "UPDATE", temp_uuid_mapping[resp["id"]]))
                    elif event_type == "DELETE":
                        task = asyncio.create_task(self._delete_memory(memory_id=temp_uuid_mapping[resp.get("id")]))
                        memory_tasks.append((task, resp, "DELETE", temp_uuid_mapping[resp.get("id")]))
                    elif event_type == "NONE":
                        # Even if content doesn't need updating, update session IDs if provided
                        memory_id = temp_uuid_mapping.get(resp.get("id"))
                        if memory_id and (metadata.get("agent_id") or metadata.get("run_id")):
                            # Create async task to update only the session identifiers
                            async def update_session_ids(mem_id, meta):
                                existing_memory = await asyncio.to_thread(self.vector_store.get, vector_id=mem_id)
                                updated_metadata = deepcopy(existing_memory.payload)
                                if meta.get("agent_id"):
                                    updated_metadata["agent_id"] = meta["agent_id"]
                                if meta.get("run_id"):
                                    updated_metadata["run_id"] = meta["run_id"]
                                updated_metadata["updated_at"] = datetime.now(pytz.timezone("US/Pacific")).isoformat()

                                await asyncio.to_thread(
                                    self.vector_store.update,
                                    vector_id=mem_id,
                                    vector=None,  # Keep same embeddings
                                    payload=updated_metadata,
                                )
                                logger.info(f"Updated session IDs for memory {mem_id} (async)")

                            task = asyncio.create_task(update_session_ids(memory_id, metadata))
                            memory_tasks.append((task, resp, "NONE", memory_id))
                        else:
                            logger.info("NOOP for Memory (async).")
                except Exception as e:
                    logger.error(f"Error processing memory action (async): {resp}, Error: {e}")

            for task, resp, event_type, mem_id in memory_tasks:
                try:
                    result_id = await task
                    if event_type == "ADD":
                        returned_memories.append({"id": result_id, "memory": resp.get("text"), "event": event_type})
                    elif event_type == "UPDATE":
                        returned_memories.append(
                            {
                                "id": mem_id,
                                "memory": resp.get("text"),
                                "event": event_type,
                                "previous_memory": resp.get("old_memory"),
                            }
                        )
                    elif event_type == "DELETE":
                        returned_memories.append({"id": mem_id, "memory": resp.get("text"), "event": event_type})
                except Exception as e:
                    logger.error(f"Error awaiting memory task (async): {e}")
        except Exception as e:
            logger.error(f"Error in memory processing loop (async): {e}")

        keys, encoded_ids = process_telemetry_filters(effective_filters)
        capture_event(
            "mem0.add",
            self,
            {"version": self.api_version, "keys": keys, "encoded_ids": encoded_ids, "sync_type": "async"},
        )
        return returned_memories

    async def _add_to_graph(self, messages, filters):
        added_entities = []
        if self.enable_graph:
            if filters.get("user_id") is None:
                filters["user_id"] = "user"

            data = "\n".join([msg["content"] for msg in messages if "content" in msg and msg["role"] != "system"])
            added_entities = await asyncio.to_thread(self.graph.add, data, filters)

        return added_entities

    async def get(self, memory_id):
        """
        Retrieve a memory by ID asynchronously.

        Args:
            memory_id (str): ID of the memory to retrieve.

        Returns:
            dict: Retrieved memory.
        """
        capture_event("mem0.get", self, {"memory_id": memory_id, "sync_type": "async"})
        memory = await asyncio.to_thread(self.vector_store.get, vector_id=memory_id)
        if not memory:
            return None

        promoted_payload_keys = [
            "user_id",
            "agent_id",
            "run_id",
            "actor_id",
            "role",
        ]

        core_and_promoted_keys = {"data", "hash", "created_at", "updated_at", "id", *promoted_payload_keys}

        result_item = MemoryItem(
            id=memory.id,
            memory=memory.payload.get("data", ""),
            hash=memory.payload.get("hash"),
            created_at=memory.payload.get("created_at"),
            updated_at=memory.payload.get("updated_at"),
        ).model_dump()

        for key in promoted_payload_keys:
            if key in memory.payload:
                result_item[key] = memory.payload[key]

        additional_metadata = {k: v for k, v in memory.payload.items() if k not in core_and_promoted_keys}
        if additional_metadata:
            result_item["metadata"] = additional_metadata

        return result_item

    async def get_all(
        self,
        *,
        user_id: Optional[str] = None,
        agent_id: Optional[str] = None,
        run_id: Optional[str] = None,
        filters: Optional[Dict[str, Any]] = None,
        limit: int = 100,
    ):
        """
        List all memories.

         Args:
             user_id (str, optional): user id
             agent_id (str, optional): agent id
             run_id (str, optional): run id
             filters (dict, optional): Additional custom key-value filters to apply to the search.
                 These are merged with the ID-based scoping filters. For example,
                 `filters={"actor_id": "some_user"}`.
             limit (int, optional): The maximum number of memories to return. Defaults to 100.

         Returns:
             dict: A dictionary containing a list of memories under the "results" key,
                   and potentially "relations" if graph store is enabled. For API v1.0,
                   it might return a direct list (see deprecation warning).
                   Example for v1.1+: `{"results": [{"id": "...", "memory": "...", ...}]}`
        """

        _, effective_filters = _build_filters_and_metadata(
            user_id=user_id, agent_id=agent_id, run_id=run_id, input_filters=filters
        )

        if not any(key in effective_filters for key in ("user_id", "agent_id", "run_id")):
            raise ValueError(
                "When 'conversation_id' is not provided (classic mode), "
                "at least one of 'user_id', 'agent_id', or 'run_id' must be specified for get_all."
            )

        keys, encoded_ids = process_telemetry_filters(effective_filters)
        capture_event(
            "mem0.get_all", self, {"limit": limit, "keys": keys, "encoded_ids": encoded_ids, "sync_type": "async"}
        )

        vector_store_task = asyncio.create_task(self._get_all_from_vector_store(effective_filters, limit))

        graph_task = None
        if self.enable_graph:
            graph_get_all = getattr(self.graph, "get_all", None)
            if callable(graph_get_all):
                if asyncio.iscoroutinefunction(graph_get_all):
                    graph_task = asyncio.create_task(graph_get_all(effective_filters, limit))
                else:
                    graph_task = asyncio.create_task(asyncio.to_thread(graph_get_all, effective_filters, limit))

        results_dict = {}
        if graph_task:
            vector_store_result, graph_entities_result = await asyncio.gather(vector_store_task, graph_task)
            results_dict.update({"results": vector_store_result, "relations": graph_entities_result})
        else:
            results_dict.update({"results": await vector_store_task})

        return results_dict

    async def _get_all_from_vector_store(self, filters, limit):
        memories_result = await asyncio.to_thread(self.vector_store.list, filters=filters, limit=limit)
        actual_memories = (
            memories_result[0]
            if isinstance(memories_result, (tuple, list)) and len(memories_result) > 0
            else memories_result
        )

        promoted_payload_keys = [
            "user_id",
            "agent_id",
            "run_id",
            "actor_id",
            "role",
        ]
        core_and_promoted_keys = {"data", "hash", "created_at", "updated_at", "id", *promoted_payload_keys}

        formatted_memories = []
        for mem in actual_memories:
            memory_item_dict = MemoryItem(
                id=mem.id,
                memory=mem.payload.get("data", ""),
                hash=mem.payload.get("hash"),
                created_at=mem.payload.get("created_at"),
                updated_at=mem.payload.get("updated_at"),
            ).model_dump(exclude={"score"})

            for key in promoted_payload_keys:
                if key in mem.payload:
                    memory_item_dict[key] = mem.payload[key]

            additional_metadata = {k: v for k, v in mem.payload.items() if k not in core_and_promoted_keys}
            if additional_metadata:
                memory_item_dict["metadata"] = additional_metadata

            formatted_memories.append(memory_item_dict)

        return formatted_memories

    async def search(
        self,
        query: str,
        *,
        user_id: Optional[str] = None,
        agent_id: Optional[str] = None,
        run_id: Optional[str] = None,
        limit: int = 100,
        filters: Optional[Dict[str, Any]] = None,
        threshold: Optional[float] = None,
        metadata_filters: Optional[Dict[str, Any]] = None,
        rerank: bool = True,
    ):
        """
        Searches for memories based on a query
        Args:
            query (str): Query to search for.
            user_id (str, optional): ID of the user to search for. Defaults to None.
            agent_id (str, optional): ID of the agent to search for. Defaults to None.
            run_id (str, optional): ID of the run to search for. Defaults to None.
            limit (int, optional): Limit the number of results. Defaults to 100.
            filters (dict, optional): Legacy filters to apply to the search. Defaults to None.
            threshold (float, optional): Minimum score for a memory to be included in the results. Defaults to None.
            filters (dict, optional): Enhanced metadata filtering with operators:
                - {"key": "value"} - exact match
                - {"key": {"eq": "value"}} - equals
                - {"key": {"ne": "value"}} - not equals  
                - {"key": {"in": ["val1", "val2"]}} - in list
                - {"key": {"nin": ["val1", "val2"]}} - not in list
                - {"key": {"gt": 10}} - greater than
                - {"key": {"gte": 10}} - greater than or equal
                - {"key": {"lt": 10}} - less than
                - {"key": {"lte": 10}} - less than or equal
                - {"key": {"contains": "text"}} - contains text
                - {"key": {"icontains": "text"}} - case-insensitive contains
                - {"key": "*"} - wildcard match (any value)
                - {"AND": [filter1, filter2]} - logical AND
                - {"OR": [filter1, filter2]} - logical OR
                - {"NOT": [filter1]} - logical NOT

        Returns:
            dict: A dictionary containing the search results, typically under a "results" key,
                  and potentially "relations" if graph store is enabled.
                  Example for v1.1+: `{"results": [{"id": "...", "memory": "...", "score": 0.8, ...}]}`
        """

        _, effective_filters = _build_filters_and_metadata(
            user_id=user_id, agent_id=agent_id, run_id=run_id, input_filters=filters
        )

        if not any(key in effective_filters for key in ("user_id", "agent_id", "run_id")):
            raise ValueError("at least one of 'user_id', 'agent_id', or 'run_id' must be specified ")

        # Apply enhanced metadata filtering if advanced operators are detected
        if filters and self._has_advanced_operators(filters):
            processed_filters = self._process_metadata_filters(filters)
            effective_filters.update(processed_filters)
        elif filters:
            # Simple filters, merge directly
            effective_filters.update(filters)

        keys, encoded_ids = process_telemetry_filters(effective_filters)
        capture_event(
            "mem0.search",
            self,
            {
                "limit": limit,
                "version": self.api_version,
                "keys": keys,
                "encoded_ids": encoded_ids,
                "sync_type": "async",
                "threshold": threshold,
                "advanced_filters": bool(filters and self._has_advanced_operators(filters)),
            },
        )

        vector_store_task = asyncio.create_task(self._search_vector_store(query, effective_filters, limit, threshold))

        graph_task = None
        if self.enable_graph:
            if hasattr(self.graph.search, "__await__"):  # Check if graph search is async
                graph_task = asyncio.create_task(self.graph.search(query, effective_filters, limit))
            else:
                graph_task = asyncio.create_task(asyncio.to_thread(self.graph.search, query, effective_filters, limit))

        if graph_task:
            original_memories, graph_entities = await asyncio.gather(vector_store_task, graph_task)
        else:
            original_memories = await vector_store_task
            graph_entities = None

        # Apply reranking if enabled and reranker is available
        if rerank and self.reranker and original_memories:
            try:
                # Run reranking in thread pool to avoid blocking async loop
                reranked_memories = await asyncio.to_thread(
                    self.reranker.rerank, query, original_memories, limit
                )
                original_memories = reranked_memories
            except Exception as e:
                logger.warning(f"Reranking failed, using original results: {e}")

        if self.enable_graph:
            return {"results": original_memories, "relations": graph_entities}

        return {"results": original_memories}

    async def _search_vector_store(self, query, filters, limit, threshold: Optional[float] = None):
        embeddings = await asyncio.to_thread(self.embedding_model.embed, query, "search")
        memories = await asyncio.to_thread(
            self.vector_store.search, query=query, vectors=embeddings, limit=limit, filters=filters
        )

        promoted_payload_keys = [
            "user_id",
            "agent_id",
            "run_id",
            "actor_id",
            "role",
        ]

        core_and_promoted_keys = {"data", "hash", "created_at", "updated_at", "id", *promoted_payload_keys}

        original_memories = []
        for mem in memories:
            memory_item_dict = MemoryItem(
                id=mem.id,
                memory=mem.payload.get("data", ""),
                hash=mem.payload.get("hash"),
                created_at=mem.payload.get("created_at"),
                updated_at=mem.payload.get("updated_at"),
                score=mem.score,
            ).model_dump()

            for key in promoted_payload_keys:
                if key in mem.payload:
                    memory_item_dict[key] = mem.payload[key]

            additional_metadata = {k: v for k, v in mem.payload.items() if k not in core_and_promoted_keys}
            if additional_metadata:
                memory_item_dict["metadata"] = additional_metadata

            if threshold is None or mem.score >= threshold:
                original_memories.append(memory_item_dict)

        return original_memories

    async def update(self, memory_id, data):
        """
        Update a memory by ID asynchronously.

        Args:
            memory_id (str): ID of the memory to update.
            data (str): New content to update the memory with.

        Returns:
            dict: Success message indicating the memory was updated.

        Example:
            >>> await m.update(memory_id="mem_123", data="Likes to play tennis on weekends")
            {'message': 'Memory updated successfully!'}
        """
        capture_event("mem0.update", self, {"memory_id": memory_id, "sync_type": "async"})

        embeddings = await asyncio.to_thread(self.embedding_model.embed, data, "update")
        existing_embeddings = {data: embeddings}

        await self._update_memory(memory_id, data, existing_embeddings)
        return {"message": "Memory updated successfully!"}

    async def delete(self, memory_id):
        """
        Delete a memory by ID asynchronously.

        Args:
            memory_id (str): ID of the memory to delete.
        """
        capture_event("mem0.delete", self, {"memory_id": memory_id, "sync_type": "async"})
        await self._delete_memory(memory_id)
        return {"message": "Memory deleted successfully!"}

    async def delete_all(self, user_id=None, agent_id=None, run_id=None):
        """
        Delete all memories asynchronously.

        Args:
            user_id (str, optional): ID of the user to delete memories for. Defaults to None.
            agent_id (str, optional): ID of the agent to delete memories for. Defaults to None.
            run_id (str, optional): ID of the run to delete memories for. Defaults to None.
        """
        filters = {}
        if user_id:
            filters["user_id"] = user_id
        if agent_id:
            filters["agent_id"] = agent_id
        if run_id:
            filters["run_id"] = run_id

        if not filters:
            raise ValueError(
                "At least one filter is required to delete all memories. If you want to delete all memories, use the `reset()` method."
            )

        keys, encoded_ids = process_telemetry_filters(filters)
        capture_event("mem0.delete_all", self, {"keys": keys, "encoded_ids": encoded_ids, "sync_type": "async"})
        memories = await asyncio.to_thread(self.vector_store.list, filters=filters)

        delete_tasks = []
        for memory in memories[0]:
            delete_tasks.append(self._delete_memory(memory.id))

        await asyncio.gather(*delete_tasks)

        logger.info(f"Deleted {len(memories[0])} memories")

        if self.enable_graph:
            await asyncio.to_thread(self.graph.delete_all, filters)

        return {"message": "Memories deleted successfully!"}

    async def history(self, memory_id):
        """
        Get the history of changes for a memory by ID asynchronously.

        Args:
            memory_id (str): ID of the memory to get history for.

        Returns:
            list: List of changes for the memory.
        """
        capture_event("mem0.history", self, {"memory_id": memory_id, "sync_type": "async"})
        return await asyncio.to_thread(self.db.get_history, memory_id)

    async def _create_memory(self, data, existing_embeddings, metadata=None):
        logger.debug(f"Creating memory with {data=}")
        if data in existing_embeddings:
            embeddings = existing_embeddings[data]
        else:
            embeddings = await asyncio.to_thread(self.embedding_model.embed, data, memory_action="add")

        memory_id = str(uuid.uuid4())
        metadata = metadata or {}
        metadata["data"] = data
        metadata["hash"] = hashlib.md5(data.encode()).hexdigest()
        now_utc = datetime.now(timezone.utc)
        metadata["created_at"] = now_utc.isoformat()
        metadata["created_at_ts"] = int(now_utc.timestamp())
        # Initialize updated_at to created_at (creation is the first "update")
        metadata["updated_at"] = now_utc.isoformat()
        metadata["updated_at_ts"] = int(now_utc.timestamp())

        await asyncio.to_thread(
            self.vector_store.insert,
            vectors=[embeddings],
            ids=[memory_id],
            payloads=[metadata],
        )

        await asyncio.to_thread(
            self.db.add_history,
            memory_id,
            None,
            data,
            "ADD",
            created_at=metadata.get("created_at"),
            actor_id=metadata.get("actor_id"),
            role=metadata.get("role"),
        )

        return memory_id

    async def _create_procedural_memory(self, messages, metadata=None, llm=None, prompt=None):
        """
        Create a procedural memory asynchronously

        Args:
            messages (list): List of messages to create a procedural memory from.
            metadata (dict): Metadata to create a procedural memory from.
            llm (llm, optional): LLM to use for the procedural memory creation. Defaults to None.
            prompt (str, optional): Prompt to use for the procedural memory creation. Defaults to None.
        """
        try:
            from langchain_core.messages.utils import (
                convert_to_messages,  # type: ignore
            )
        except Exception:
            logger.error(
                "Import error while loading langchain-core. Please install 'langchain-core' to use procedural memory."
            )
            raise

        logger.info("Creating procedural memory")

        parsed_messages = [
            {"role": "system", "content": prompt or PROCEDURAL_MEMORY_SYSTEM_PROMPT},
            *messages,
            {"role": "user", "content": "Create procedural memory of the above conversation."},
        ]

        try:
            if llm is not None:
                parsed_messages = convert_to_messages(parsed_messages)
                response = await asyncio.to_thread(llm.invoke, input=parsed_messages)
                procedural_memory = response.content
            else:
                procedural_memory = await asyncio.to_thread(self.llm.generate_response, messages=parsed_messages)
                procedural_memory = remove_code_blocks(procedural_memory)
        
        except Exception as e:
            logger.error(f"Error generating procedural memory summary: {e}")
            raise

        if metadata is None:
            raise ValueError("Metadata cannot be done for procedural memory.")

        metadata["memory_type"] = MemoryType.PROCEDURAL.value
        embeddings = await asyncio.to_thread(self.embedding_model.embed, procedural_memory, memory_action="add")
        memory_id = await self._create_memory(procedural_memory, {procedural_memory: embeddings}, metadata=metadata)
        capture_event("mem0._create_procedural_memory", self, {"memory_id": memory_id, "sync_type": "async"})

        result = {"results": [{"id": memory_id, "memory": procedural_memory, "event": "ADD"}]}

        return result

    async def _update_memory(self, memory_id, data, existing_embeddings, metadata=None):
        logger.info(f"Updating memory with {data=}")

        try:
            existing_memory = await asyncio.to_thread(self.vector_store.get, vector_id=memory_id)
        except Exception:
            logger.error(f"Error getting memory with ID {memory_id} during update.")
            raise ValueError(f"Error getting memory with ID {memory_id}. Please provide a valid 'memory_id'")

        prev_value = existing_memory.payload.get("data")

        new_metadata = deepcopy(metadata) if metadata is not None else {}

        new_metadata["data"] = data
        new_metadata["hash"] = hashlib.md5(data.encode()).hexdigest()
        new_metadata["created_at"] = existing_memory.payload.get("created_at")
        new_metadata["created_at_ts"] = existing_memory.payload.get("created_at_ts")
        now_utc = datetime.now(timezone.utc)
        new_metadata["updated_at"] = now_utc.isoformat()
        new_metadata["updated_at_ts"] = int(now_utc.timestamp())

        # Preserve session identifiers from existing memory only if not provided in new metadata
        if "user_id" not in new_metadata and "user_id" in existing_memory.payload:
            new_metadata["user_id"] = existing_memory.payload["user_id"]
        if "agent_id" not in new_metadata and "agent_id" in existing_memory.payload:
            new_metadata["agent_id"] = existing_memory.payload["agent_id"]
        if "run_id" not in new_metadata and "run_id" in existing_memory.payload:
            new_metadata["run_id"] = existing_memory.payload["run_id"]

        if "actor_id" not in new_metadata and "actor_id" in existing_memory.payload:
            new_metadata["actor_id"] = existing_memory.payload["actor_id"]
        if "role" not in new_metadata and "role" in existing_memory.payload:
            new_metadata["role"] = existing_memory.payload["role"]

        if data in existing_embeddings:
            embeddings = existing_embeddings[data]
        else:
            embeddings = await asyncio.to_thread(self.embedding_model.embed, data, "update")

        await asyncio.to_thread(
            self.vector_store.update,
            vector_id=memory_id,
            vector=embeddings,
            payload=new_metadata,
        )
        logger.info(f"Updating memory with ID {memory_id=} with {data=}")

        await asyncio.to_thread(
            self.db.add_history,
            memory_id,
            prev_value,
            data,
            "UPDATE",
            created_at=new_metadata["created_at"],
            updated_at=new_metadata["updated_at"],
            actor_id=new_metadata.get("actor_id"),
            role=new_metadata.get("role"),
        )
        return memory_id

    async def _delete_memory(self, memory_id):
        logger.info(f"Deleting memory with {memory_id=}")
        existing_memory = await asyncio.to_thread(self.vector_store.get, vector_id=memory_id)
        prev_value = existing_memory.payload.get("data", "")

        await asyncio.to_thread(self.vector_store.delete, vector_id=memory_id)
        await asyncio.to_thread(
            self.db.add_history,
            memory_id,
            prev_value,
            None,
            "DELETE",
            actor_id=existing_memory.payload.get("actor_id"),
            role=existing_memory.payload.get("role"),
            is_deleted=1,
        )

        return memory_id

    async def reset(self):
        """
        Reset the memory store asynchronously by:
            Deletes the vector store collection
            Resets the database
            Recreates the vector store with a new client
        """
        logger.warning("Resetting all memories")
        await asyncio.to_thread(self.vector_store.delete_col)

        gc.collect()

        if hasattr(self.vector_store, "client") and hasattr(self.vector_store.client, "close"):
            await asyncio.to_thread(self.vector_store.client.close)

        if hasattr(self.db, "connection") and self.db.connection:
            await asyncio.to_thread(lambda: self.db.connection.execute("DROP TABLE IF EXISTS history"))
            await asyncio.to_thread(self.db.connection.close)

        self.db = SQLiteManager(self.config.history_db_path)

        self.vector_store = VectorStoreFactory.create(
            self.config.vector_store.provider, self.config.vector_store.config
        )
        capture_event("mem0.reset", self, {"sync_type": "async"})

    async def chat(self, query):
        raise NotImplementedError("Chat function not implemented yet.")<|MERGE_RESOLUTION|>--- conflicted
+++ resolved
@@ -438,7 +438,10 @@
                 system_prompt = self.config.custom_fact_extraction_prompt
                 user_prompt = f"Input:\n{parsed_messages}"
             else:
-                system_prompt, user_prompt = get_fact_retrieval_messages(parsed_messages)
+                # Determine if this should use agent memory extraction based on agent_id presence
+                # and role types in messages
+                is_agent_memory = self._should_use_agent_memory_extraction(messages, metadata)
+                system_prompt, user_prompt = get_fact_retrieval_messages(parsed_messages, is_agent_memory)
 
             response = self.llm.generate_response(
                 messages=[
@@ -450,7 +453,16 @@
 
             try:
                 response = remove_code_blocks(response)
-                new_retrieved_facts = json.loads(response)["facts"]
+                if not response.strip():
+                    new_retrieved_facts = []
+                else:
+                    try:
+                        # First try direct JSON parsing
+                        new_retrieved_facts = json.loads(response)["facts"]
+                    except json.JSONDecodeError:
+                        # Try extracting JSON from response using built-in function
+                        extracted_json = extract_json(response)
+                        new_retrieved_facts = json.loads(extracted_json)["facts"]
             except Exception as e:
                 logger.error(f"Error in new_retrieved_facts: {e}")
                 new_retrieved_facts = []
@@ -464,7 +476,6 @@
                     "memory": None
                 }]
         else:
-<<<<<<< HEAD
             # No extraction: Use raw message content without role prefixes
             raw_content = ""
             for msg in messages:
@@ -472,122 +483,6 @@
                     raw_content += msg["content"] + "\n"
             new_retrieved_facts = [raw_content.strip()]
             logger.debug("Extraction disabled. Using raw message content as memory.")
-
-        # Phase 2: Deduplication (only if deduplicate=True)
-        has_attachments = False  # Initialize to ensure variable exists
-        if deduplicate and new_retrieved_facts:
-            # Track attachment from current add() call
-            current_attachment_id = None
-            if metadata and "attachment_ids" in metadata and metadata["attachment_ids"]:
-                current_attachment_id = metadata["attachment_ids"][0]  # Single attachment per add() call
-
-            retrieved_old_memory = []
-            new_message_embeddings = {}
-            for new_mem in new_retrieved_facts:
-                messages_embeddings = self.embedding_model.embed(new_mem, "add")
-                new_message_embeddings[new_mem] = messages_embeddings
-                existing_memories = self.vector_store.search(
-                    query=new_mem,
-                    vectors=messages_embeddings,
-                    limit=5,
-                    filters=filters,
-                )
-                for mem in existing_memories:
-                    mem_dict = {"id": mem.id, "text": mem.payload["data"]}
-                    # Extract attachment_ids from metadata
-                    if "attachment_ids" in mem.payload:
-                        mem_dict["attachment_ids"] = mem.payload["attachment_ids"]
-                    retrieved_old_memory.append(mem_dict)
-
-            unique_data = {}
-            for item in retrieved_old_memory:
-                unique_data[item["id"]] = item
-            retrieved_old_memory = list(unique_data.values())
-            logger.info(f"Total existing memories: {len(retrieved_old_memory)}")
-
-            # mapping UUIDs with integers for handling UUID hallucinations
-            temp_uuid_mapping = {}
-            for idx, item in enumerate(retrieved_old_memory):
-                temp_uuid_mapping[str(idx)] = item["id"]
-                retrieved_old_memory[idx]["id"] = str(idx)
-
-            # Build attachment ID mapping (A1, A2, A3...)
-            attachment_id_mapping = {}
-            reverse_attachment_mapping = {}
-
-            # Collect all unique attachment IDs from old memories
-            all_attachment_ids = set()
-            for mem in retrieved_old_memory:
-                if "attachment_ids" in mem:
-                    all_attachment_ids.update(mem["attachment_ids"])
-
-            # Add current attachment if present
-            if current_attachment_id:
-                all_attachment_ids.add(current_attachment_id)
-
-            # Create mapping
-            for idx, att_id in enumerate(sorted(all_attachment_ids)):
-                simple_id = f"A{idx + 1}"
-                attachment_id_mapping[att_id] = simple_id
-                reverse_attachment_mapping[simple_id] = att_id
-
-            # Replace UUIDs in retrieved_old_memory with simple IDs
-            for mem in retrieved_old_memory:
-                if "attachment_ids" in mem:
-                    mem["attachments"] = [attachment_id_mapping[aid] for aid in mem["attachment_ids"]]
-                    del mem["attachment_ids"]  # Remove original field, use "attachments" for LLM
-
-            # Prepare new facts with attachments
-            has_attachments = len(attachment_id_mapping) > 0
-            if has_attachments:
-                if current_attachment_id:
-                    # All facts from this add() call get the same attachment
-                    new_facts_with_attachments = [
-                        {"text": fact, "attachments": [attachment_id_mapping[current_attachment_id]]}
-                        for fact in new_retrieved_facts
-                    ]
-                else:
-                    # There are old attachments but no new one
-                    new_facts_with_attachments = [
-                        {"text": fact, "attachments": []}
-                        for fact in new_retrieved_facts
-                    ]
-            else:
-                # No attachments anywhere - use simple strings for backward compatibility
-                new_facts_with_attachments = new_retrieved_facts
-
-=======
-            # Determine if this should use agent memory extraction based on agent_id presence
-            # and role types in messages
-            is_agent_memory = self._should_use_agent_memory_extraction(messages, metadata)
-            system_prompt, user_prompt = get_fact_retrieval_messages(parsed_messages, is_agent_memory)
-
-        response = self.llm.generate_response(
-            messages=[
-                {"role": "system", "content": system_prompt},
-                {"role": "user", "content": user_prompt},
-            ],
-            response_format={"type": "json_object"},
-        )
-
-        try:
-            response = remove_code_blocks(response)
-            if not response.strip():
-                new_retrieved_facts = []
-            else:
-                try:
-                    # First try direct JSON parsing
-                    new_retrieved_facts = json.loads(response)["facts"]
-                except json.JSONDecodeError:
-                    # Try extracting JSON from response using built-in function
-                    extracted_json = extract_json(response)
-                    new_retrieved_facts = json.loads(extracted_json)["facts"]
-        except Exception as e:
-            logger.error(f"Error in new_retrieved_facts: {e}")
-            new_retrieved_facts = []
-
-        if not new_retrieved_facts:
-            logger.debug("No new facts retrieved from input. Skipping memory update LLM call.")
 
         retrieved_old_memory = []
         new_message_embeddings = {}
@@ -612,20 +507,90 @@
             for mem in existing_memories:
                 retrieved_old_memory.append({"id": mem.id, "text": mem.payload.get("data", "")})
 
-        unique_data = {}
-        for item in retrieved_old_memory:
-            unique_data[item["id"]] = item
-        retrieved_old_memory = list(unique_data.values())
-        logger.info(f"Total existing memories: {len(retrieved_old_memory)}")
-
-        # mapping UUIDs with integers for handling UUID hallucinations
-        temp_uuid_mapping = {}
-        for idx, item in enumerate(retrieved_old_memory):
-            temp_uuid_mapping[str(idx)] = item["id"]
-            retrieved_old_memory[idx]["id"] = str(idx)
-
-        if new_retrieved_facts:
->>>>>>> 10907843
+
+        # Phase 2: Deduplication (only if deduplicate=True)
+        has_attachments = False  # Initialize to ensure variable exists
+        if deduplicate and new_retrieved_facts:
+            # Track attachment from current add() call
+            current_attachment_id = None
+            if metadata and "attachment_ids" in metadata and metadata["attachment_ids"]:
+                current_attachment_id = metadata["attachment_ids"][0]  # Single attachment per add() call
+
+            retrieved_old_memory = []
+            new_message_embeddings = {}
+            for new_mem in new_retrieved_facts:
+                messages_embeddings = self.embedding_model.embed(new_mem, "add")
+                new_message_embeddings[new_mem] = messages_embeddings
+                existing_memories = self.vector_store.search(
+                    query=new_mem,
+                    vectors=messages_embeddings,
+                    limit=5,
+                    filters=filters,
+                )
+                for mem in existing_memories:
+                    mem_dict = {"id": mem.id, "text": mem.payload["data"]}
+                    # Extract attachment_ids from metadata
+                    if "attachment_ids" in mem.payload:
+                        mem_dict["attachment_ids"] = mem.payload["attachment_ids"]
+                    retrieved_old_memory.append(mem_dict)
+
+            unique_data = {}
+            for item in retrieved_old_memory:
+                unique_data[item["id"]] = item
+            retrieved_old_memory = list(unique_data.values())
+            logger.info(f"Total existing memories: {len(retrieved_old_memory)}")
+
+            # mapping UUIDs with integers for handling UUID hallucinations
+            temp_uuid_mapping = {}
+            for idx, item in enumerate(retrieved_old_memory):
+                temp_uuid_mapping[str(idx)] = item["id"]
+                retrieved_old_memory[idx]["id"] = str(idx)
+
+            # Build attachment ID mapping (A1, A2, A3...)
+            attachment_id_mapping = {}
+            reverse_attachment_mapping = {}
+
+            # Collect all unique attachment IDs from old memories
+            all_attachment_ids = set()
+            for mem in retrieved_old_memory:
+                if "attachment_ids" in mem:
+                    all_attachment_ids.update(mem["attachment_ids"])
+
+            # Add current attachment if present
+            if current_attachment_id:
+                all_attachment_ids.add(current_attachment_id)
+
+            # Create mapping
+            for idx, att_id in enumerate(sorted(all_attachment_ids)):
+                simple_id = f"A{idx + 1}"
+                attachment_id_mapping[att_id] = simple_id
+                reverse_attachment_mapping[simple_id] = att_id
+
+            # Replace UUIDs in retrieved_old_memory with simple IDs
+            for mem in retrieved_old_memory:
+                if "attachment_ids" in mem:
+                    mem["attachments"] = [attachment_id_mapping[aid] for aid in mem["attachment_ids"]]
+                    del mem["attachment_ids"]  # Remove original field, use "attachments" for LLM
+
+            # Prepare new facts with attachments
+            has_attachments = len(attachment_id_mapping) > 0
+            if has_attachments:
+                if current_attachment_id:
+                    # All facts from this add() call get the same attachment
+                    new_facts_with_attachments = [
+                        {"text": fact, "attachments": [attachment_id_mapping[current_attachment_id]]}
+                        for fact in new_retrieved_facts
+                    ]
+                else:
+                    # There are old attachments but no new one
+                    new_facts_with_attachments = [
+                        {"text": fact, "attachments": []}
+                        for fact in new_retrieved_facts
+                    ]
+            else:
+                # No attachments anywhere - use simple strings for backward compatibility
+                new_facts_with_attachments = new_retrieved_facts
+
             function_calling_prompt = get_update_memory_messages(
                 retrieved_old_memory,
                 new_facts_with_attachments,
@@ -1637,7 +1602,6 @@
 
         # Parse messages for LLM processing
         parsed_messages = parse_messages(messages)
-<<<<<<< HEAD
 
         # Phase 1: Extraction (only if extract=True)
         if extract:
@@ -1645,19 +1609,49 @@
                 system_prompt = self.config.custom_fact_extraction_prompt
                 user_prompt = f"Input:\n{parsed_messages}"
             else:
-                system_prompt, user_prompt = get_fact_retrieval_messages(parsed_messages)
+                # Determine if this should use agent memory extraction based on agent_id presence
+                # and role types in messages
+                is_agent_memory = self._should_use_agent_memory_extraction(messages, metadata)
+                system_prompt, user_prompt = get_fact_retrieval_messages(parsed_messages, is_agent_memory)
 
             response = await asyncio.to_thread(
                 self.llm.generate_response,
                 messages=[{"role": "system", "content": system_prompt}, {"role": "user", "content": user_prompt}],
                 response_format={"type": "json_object"},
             )
+
             try:
                 response = remove_code_blocks(response)
-                new_retrieved_facts = json.loads(response)["facts"]
+                if not response.strip():
+                    new_retrieved_facts = []
+                else:
+                    try:
+                        # First try direct JSON parsing
+                        new_retrieved_facts = json.loads(response)["facts"]
+                    except json.JSONDecodeError:
+                        # Try extracting JSON from response using built-in function
+                        extracted_json = extract_json(response)
+                        new_retrieved_facts = json.loads(extracted_json)["facts"]
             except Exception as e:
                 logger.error(f"Error in new_retrieved_facts: {e}")
                 new_retrieved_facts = []
+
+            if not new_retrieved_facts:
+                # No facts extracted - return structured NONE event
+                logger.debug("No new facts retrieved from input. Returning NONE event.")
+                return [{
+                    "event": "NONE",
+                    "message": "No facts extracted",
+                    "memory": None
+                }]
+        else:
+            # No extraction: Use raw message content without role prefixes
+            raw_content = ""
+            for msg in messages:
+                if msg["role"] in ["user", "assistant", "system"]:
+                    raw_content += msg["content"] + "\n"
+            new_retrieved_facts = [raw_content.strip()]
+            logger.debug("Extraction disabled. Using raw message content as memory.")
 
             if not new_retrieved_facts:
                 logger.debug("No new facts retrieved from input. Skipping further processing.")
@@ -1757,81 +1751,6 @@
                 # No attachments anywhere - use simple strings for backward compatibility
                 new_facts_with_attachments = new_retrieved_facts
 
-=======
-        if self.config.custom_fact_extraction_prompt:
-            system_prompt = self.config.custom_fact_extraction_prompt
-            user_prompt = f"Input:\n{parsed_messages}"
-        else:
-            # Determine if this should use agent memory extraction based on agent_id presence
-            # and role types in messages
-            is_agent_memory = self._should_use_agent_memory_extraction(messages, metadata)
-            system_prompt, user_prompt = get_fact_retrieval_messages(parsed_messages, is_agent_memory)
-
-        response = await asyncio.to_thread(
-            self.llm.generate_response,
-            messages=[{"role": "system", "content": system_prompt}, {"role": "user", "content": user_prompt}],
-            response_format={"type": "json_object"},
-        )
-        try:
-            response = remove_code_blocks(response)
-            if not response.strip():
-                new_retrieved_facts = []
-            else:
-                try:
-                    # First try direct JSON parsing
-                    new_retrieved_facts = json.loads(response)["facts"]
-                except json.JSONDecodeError:
-                    # Try extracting JSON from response using built-in function
-                    extracted_json = extract_json(response)
-                    new_retrieved_facts = json.loads(extracted_json)["facts"]
-        except Exception as e:
-            logger.error(f"Error in new_retrieved_facts: {e}")
-            new_retrieved_facts = []
-
-        if not new_retrieved_facts:
-            logger.debug("No new facts retrieved from input. Skipping memory update LLM call.")
-
-        retrieved_old_memory = []
-        new_message_embeddings = {}
-        # Search for existing memories using the provided session identifiers
-        # Use all available session identifiers for accurate memory retrieval
-        search_filters = {}
-        if effective_filters.get("user_id"):
-            search_filters["user_id"] = effective_filters["user_id"]
-        if effective_filters.get("agent_id"):
-            search_filters["agent_id"] = effective_filters["agent_id"]
-        if effective_filters.get("run_id"):
-            search_filters["run_id"] = effective_filters["run_id"]
-
-        async def process_fact_for_search(new_mem_content):
-            embeddings = await asyncio.to_thread(self.embedding_model.embed, new_mem_content, "add")
-            new_message_embeddings[new_mem_content] = embeddings
-            existing_mems = await asyncio.to_thread(
-                self.vector_store.search,
-                query=new_mem_content,
-                vectors=embeddings,
-                limit=5,
-                filters=search_filters,
-            )
-            return [{"id": mem.id, "text": mem.payload.get("data", "")} for mem in existing_mems]
-
-        search_tasks = [process_fact_for_search(fact) for fact in new_retrieved_facts]
-        search_results_list = await asyncio.gather(*search_tasks)
-        for result_group in search_results_list:
-            retrieved_old_memory.extend(result_group)
-
-        unique_data = {}
-        for item in retrieved_old_memory:
-            unique_data[item["id"]] = item
-        retrieved_old_memory = list(unique_data.values())
-        logger.info(f"Total existing memories: {len(retrieved_old_memory)}")
-        temp_uuid_mapping = {}
-        for idx, item in enumerate(retrieved_old_memory):
-            temp_uuid_mapping[str(idx)] = item["id"]
-            retrieved_old_memory[idx]["id"] = str(idx)
-
-        if new_retrieved_facts:
->>>>>>> 10907843
             function_calling_prompt = get_update_memory_messages(
                 retrieved_old_memory,
                 new_facts_with_attachments,
